{
  "version": 1,
  "isRoot": true,
  "tools": {
    "fake-cli": {
<<<<<<< HEAD
      "version": "6.0.0",
=======
      "version": "5.20.4",
>>>>>>> af0b4433
      "commands": [
        "fake"
      ]
    },
    "fsharp.formatting.commandtool": {
      "version": "9.0.4",
      "commands": [
        "fsdocs"
      ]
    },
    "paket": {
      "version": "7.1.5",
      "commands": [
        "paket"
      ]
    }
  }
}<|MERGE_RESOLUTION|>--- conflicted
+++ resolved
@@ -3,11 +3,7 @@
   "isRoot": true,
   "tools": {
     "fake-cli": {
-<<<<<<< HEAD
       "version": "6.0.0",
-=======
-      "version": "5.20.4",
->>>>>>> af0b4433
       "commands": [
         "fake"
       ]
