﻿namespace FsCheck.NUnit

open System
open System.Threading

open FsCheck

open NUnit.Framework
open NUnit.Framework.Interfaces
open NUnit.Framework.Internal

//can not be an anonymous type because of let mutable.
type private NunitRunner() =
    let mutable result = None
    member __.Result = result.Value
    interface IRunner with
        override __.OnStartFixture _ = ()
        override __.OnArguments (ntest,args, every) =
            let argsForOutput = every ntest args
            // Only write the args if there's something to write.
            // Although it may seem harmless to write an empty string, writing anything at this stage seems to
            // trigger NUnit's formatting system, so that it adds a 'header' for the test in the output. That
            // doesn't look pretty in the cases where it turns out that there's truly nothing to write (e.g.
            // when QuietOnSuccess is true, and the Property passed.
            if not (String.IsNullOrWhiteSpace argsForOutput) then
                printfn "%s" argsForOutput
        override __.OnShrink(args, everyShrink) =
            printfn "%s" (everyShrink args)
        override __.OnFinished(_,testResult) =
            result <- Some testResult

///Run this method as an FsCheck test.
[<AttributeUsage(AttributeTargets.Method, AllowMultiple = false)>]
type PropertyAttribute() =
    inherit TestAttribute()

    let mutable maxTest = Config.Default.MaxTest
    let mutable maxFail = Config.Default.MaxRejected
    let mutable startSize = Config.Default.StartSize
    let mutable endSize = Config.Default.EndSize
    let mutable verbose = false
    let mutable quietOnSuccess = false
    let mutable replay = null
    let mutable parallelism = -1
    let mutable arbitrary = Config.Default.Arbitrary |> List.toArray

    ///If set, the seed to use to start testing. Allows reproduction of previous runs. You can just paste
    ///the tuple from the output window, e.g. 12344,12312 or (123,123).
    member __.Replay with get() = replay and set(v) = replay <- v
    ///If set, run tests in parallel. Useful for Task/async related work and heavy number crunching
    ///Environment.ProcessorCount have been found to be useful default.
    member __.Parallelism with get() = parallelism and set(v) = parallelism <- v
    ///The maximum number of tests that are run.
    member __.MaxTest with get() = maxTest and set(v) = maxTest <- v
    ///The maximum number of tests where values are rejected, e.g. as the result of ==>
    member __.MaxFail with get() = maxFail and set(v) = maxFail <- v
    ///The size to use for the first test.
    member __.StartSize with get() = startSize and set(v) = startSize <- v
    ///The size to use for the last test, when all the tests are passing. The size increases linearly between Start- and EndSize.
    member __.EndSize with get() = endSize and set(v) = endSize <- v
    ///Output all generated arguments.
    member __.Verbose with get() = verbose and set(v) = verbose <- v
    ///The Arbitrary instances to use for this test method. The Arbitrary instances
    ///are merged in back to front order i.e. instances for the same generated type
    ///at the front of the array will override those at the back.
    member __.Arbitrary with get() = arbitrary and set(v) = arbitrary <- v
    ///If set, suppresses the output from the test if the test is successful. This can be useful when running tests
    ///with TestDriven.net, because TestDriven.net pops up the Output window in Visual Studio if a test fails; thus,
    ///when conditioned to that behaviour, it's always a bit jarring to receive output from passing tests.
    ///The default is false, which means that FsCheck will also output test results on success, but if set to true,
    ///FsCheck will suppress output in the case of a passing test. This setting doesn't affect the behaviour in case of
    ///test failures.
    member __.QuietOnSuccess with get() = quietOnSuccess and set(v) = quietOnSuccess <- v

    interface ISimpleTestBuilder with
        override __.BuildFrom(mi, suite) =
            FsCheckTestMethod(mi, suite) :> TestMethod

    interface IWrapTestMethod with
        override __.Wrap command:Internal.Commands.TestCommand =
            {new Internal.Commands.TestCommand(command.Test) with
                override __.Execute context = match command.Test with
                                              | :? FsCheckTestMethod as testMethod -> testMethod.RunTest(context)
                                              | _ -> command.Execute(context) }

and FsCheckTestMethod(mi : IMethodInfo, parentSuite : Test) =
    inherit TestMethod(mi, parentSuite)

    member x.RunTest context =
        let testResult = x.MakeTestResult()
        TestExecutionContext.CurrentContext.CurrentResult <- testResult
        try
            try
                x.RunSetUp()
                x.RunTestCase context testResult
            with
                | ex -> x.HandleException ex testResult FailureSite.SetUp
        finally
            x.RunTearDown testResult
        testResult

    member private x.RunSetUp() =
        if x.SetUpMethods <> null then
            x.SetUpMethods |> Array.iter x.InvokeMethodIgnore

    member private x.RunTearDown testResult =
        try
            if x.TearDownMethods <> null then
                x.TearDownMethods
                |> Array.rev
                |> Array.iter x.InvokeMethodIgnore
        with
            | ex ->
                testResult.RecordTearDownException(x.FilterException ex)

    member private x.InvokeMethodIgnore mi =
        Reflect.InvokeMethod(mi, if mi.IsStatic then null else x.Fixture) |> ignore

    member private __.FilterException ex =
        match ex with
        | :? NUnitException as nue when nue.InnerException <> null -> nue.InnerException
        | _ -> ex

    member private x.RunTestCase context testResult =
        try
            x.RunTestMethod context testResult
        with
            | ex -> x.HandleException ex testResult FailureSite.Test

    member private x.GetFsCheckPropertyAttribute() =
        x.Method.GetCustomAttributes<PropertyAttribute> false
        |> Seq.head 

    member private x.HandleException ex testResult failureSite =
        match ex with
#if NETSTANDARD1_6
#else
        | :? ThreadAbortException -> Thread.ResetAbort()
#endif
        | _ -> ()
        testResult.RecordException(x.FilterException <| ex, failureSite)

    member private x.RunTestMethod context testResult =
        let parseReplay (str: string) =
            //if someone sets this, we want it to throw if it fails
            let split = str.Trim('(',')').Split([|","|], StringSplitOptions.RemoveEmptyEntries)
            let seed = UInt64.Parse(split.[0])
            let gamma = UInt64.Parse(split.[1])
            let size = if split.Length = 3 then Some <| Convert.ToInt32(UInt32.Parse(split.[2])) else None
            { Rnd = Rnd (seed,gamma); Size = size }
        let attr = x.GetFsCheckPropertyAttribute()
        let testRunner = NunitRunner()
        let config = { Config.Default with
                        MaxTest = attr.MaxTest
                        MaxRejected = attr.MaxFail
                        StartSize = attr.StartSize
                        EndSize = attr.EndSize
                        Every = if attr.Verbose then Config.Verbose.Every else Config.Quick.Every
                        EveryShrink = if attr.Verbose then Config.Verbose.EveryShrink else Config.Quick.EveryShrink
                        Arbitrary = attr.Arbitrary |> Array.toList
                        Replay = match attr.Replay with
                                    | null -> Config.Default.Replay
                                    | s -> parseReplay s |> Some
                        ParallelRunConfig = if attr.Parallelism <= 0 
                                            then None else Some { MaxDegreeOfParallelism = attr.Parallelism }
                        Runner = testRunner }

        let target = if x.Fixture <> null then Some x.Fixture
                     elif x.Method.MethodInfo.IsStatic then None
                     else Some context.TestObject
        Check.Method(config, x.Method.MethodInfo, ?target = target)
        match testRunner.Result with
        | TestResult.Passed _ ->
            if not attr.QuietOnSuccess then
                printfn "%s" (Runner.onFinishedToString "" testRunner.Result)
            testResult.SetResult(ResultState(TestStatus.Passed))
        | TestResult.Exhausted _ ->
            let msg = sprintf "Exhausted: %s" (Runner.onFinishedToString "" testRunner.Result)
<<<<<<< HEAD
            testResult.SetResult(new ResultState(TestStatus.Failed, msg))
        | TestResult.Failed (testdata, originalArgs, shrunkArgs, Outcome.Failed e, originalSeed, lastSeed, lastSize)  ->
            let msg = sprintf "%s" (Runner.onFailureToString "" testdata originalArgs shrunkArgs originalSeed lastSeed lastSize)
            testResult.SetResult(new ResultState(TestStatus.Failed, msg))
        | TestResult.Failed (testdata, originalArgs, shrunkArgs, outcome, originalSeed, lastSeed, lastSize) ->
=======
            testResult.SetResult(new ResultState(TestStatus.Failed, msg), msg)
        | TestResult.False (testdata, originalArgs, shrunkArgs, Outcome.Exception e, seed)  ->
            let msg = sprintf "%s" (Runner.onFailureToString "" testdata originalArgs shrunkArgs seed)
            testResult.SetResult(new ResultState(TestStatus.Failed, msg), msg)
        | TestResult.False (testdata, originalArgs, shrunkArgs, outcome, seed) ->
>>>>>>> a00252f6
            let msg = sprintf "%s" (Runner.onFinishedToString "" testRunner.Result)
            testResult.SetResult(new ResultState(TestStatus.Failed, msg), msg)<|MERGE_RESOLUTION|>--- conflicted
+++ resolved
@@ -176,18 +176,10 @@
             testResult.SetResult(ResultState(TestStatus.Passed))
         | TestResult.Exhausted _ ->
             let msg = sprintf "Exhausted: %s" (Runner.onFinishedToString "" testRunner.Result)
-<<<<<<< HEAD
-            testResult.SetResult(new ResultState(TestStatus.Failed, msg))
+            testResult.SetResult(new ResultState(TestStatus.Failed, msg), msg)
         | TestResult.Failed (testdata, originalArgs, shrunkArgs, Outcome.Failed e, originalSeed, lastSeed, lastSize)  ->
             let msg = sprintf "%s" (Runner.onFailureToString "" testdata originalArgs shrunkArgs originalSeed lastSeed lastSize)
-            testResult.SetResult(new ResultState(TestStatus.Failed, msg))
+            testResult.SetResult(new ResultState(TestStatus.Failed, msg), msg)
         | TestResult.Failed (testdata, originalArgs, shrunkArgs, outcome, originalSeed, lastSeed, lastSize) ->
-=======
-            testResult.SetResult(new ResultState(TestStatus.Failed, msg), msg)
-        | TestResult.False (testdata, originalArgs, shrunkArgs, Outcome.Exception e, seed)  ->
-            let msg = sprintf "%s" (Runner.onFailureToString "" testdata originalArgs shrunkArgs seed)
-            testResult.SetResult(new ResultState(TestStatus.Failed, msg), msg)
-        | TestResult.False (testdata, originalArgs, shrunkArgs, outcome, seed) ->
->>>>>>> a00252f6
             let msg = sprintf "%s" (Runner.onFinishedToString "" testRunner.Result)
             testResult.SetResult(new ResultState(TestStatus.Failed, msg), msg)