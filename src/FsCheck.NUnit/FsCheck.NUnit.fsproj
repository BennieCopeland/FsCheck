--- conflicted
+++ resolved
@@ -1,27 +1,9 @@
-<<<<<<< HEAD
-<?xml version="1.0" encoding="utf-8"?>
-<Project ToolsVersion="4.0" DefaultTargets="Build" xmlns="http://schemas.microsoft.com/developer/msbuild/2003">
-  <Import Project="..\..\packages\NUnit\build\NUnit.props" Condition="Exists('..\..\packages\NUnit\build\NUnit.props')" Label="Paket" />
-  <Import Project="$(MSBuildExtensionsPath)\$(MSBuildToolsVersion)\Microsoft.Common.props" Condition="Exists('$(MSBuildExtensionsPath)\$(MSBuildToolsVersion)\Microsoft.Common.props')" />
-=======
 ﻿<?xml version="1.0" encoding="utf-8"?>
 <Project Sdk="Microsoft.NET.Sdk">
->>>>>>> 17a77700
   <PropertyGroup>
     <AssemblyName>FsCheck.NUnit</AssemblyName>
-<<<<<<< HEAD
-    <TargetFrameworkVersion>v4.5.2</TargetFrameworkVersion>
-    <Name>FsCheck.NUnit</Name>
-    <TargetFrameworkProfile>
-    </TargetFrameworkProfile>
-    <TargetFSharpCoreVersion>4.4.0.0</TargetFSharpCoreVersion>
-    <TargetFSharpCoreVersion>4.4.1.0</TargetFSharpCoreVersion>
-    <SolutionDir Condition="$(SolutionDir) == '' Or $(SolutionDir) == '*Undefined*'">..\</SolutionDir>
-    <ResolveNuGetPackages>false</ResolveNuGetPackages>
-=======
     <TargetFrameworks>net452;netstandard1.6;netstandard2.0</TargetFrameworks>
     <GenerateDocumentationFile>true</GenerateDocumentationFile>
->>>>>>> 17a77700
   </PropertyGroup>
   <ItemGroup>
     <Compile Include="AssemblyInfo.fs" />
@@ -34,56 +16,5 @@
     <None Include="paket.references" />
     <None Include="paket.template" />
   </ItemGroup>
-<<<<<<< HEAD
-  <!-- To modify your build process, add your task inside one of the targets below and uncomment it. 
-	     Other similar extension points exist, see Microsoft.Common.targets.
-	<Target Name="BeforeBuild">
-	</Target>
-	<Target Name="AfterBuild">
-	</Target>
-	-->
-  <Import Project="..\..\.paket\paket.targets" />
-  <Choose>
-    <When Condition="($(TargetFrameworkIdentifier) == '.NETStandard' And ($(TargetFrameworkVersion) == 'v1.6' Or $(TargetFrameworkVersion) == 'v2.0')) Or ($(TargetFrameworkIdentifier) == '.NETCoreApp' And ($(TargetFrameworkVersion) == 'v1.0' Or $(TargetFrameworkVersion) == 'v1.1' Or $(TargetFrameworkVersion) == 'v2.0'))">
-      <ItemGroup>
-        <Reference Include="Threading.Tasks">
-          <HintPath>..\..\packages\Threading.Tasks\ref\netstandard1.0\Threading.Tasks.dll</HintPath>
-        </Reference>
-      </ItemGroup>
-    </When>
-  </Choose>
-  <Choose>
-    <When Condition="($(TargetFrameworkIdentifier) == '.NETStandard' And ($(TargetFrameworkVersion) == 'v1.6' Or $(TargetFrameworkVersion) == 'v2.0')) Or ($(TargetFrameworkIdentifier) == '.NETCoreApp' And ($(TargetFrameworkVersion) == 'v1.0' Or $(TargetFrameworkVersion) == 'v1.1' Or $(TargetFrameworkVersion) == 'v2.0')) Or ($(TargetFrameworkIdentifier) == 'MonoAndroid' And ($(TargetFrameworkVersion) == 'v7.0' Or $(TargetFrameworkVersion) == 'v7.1'))">
-      <ItemGroup>
-        <Reference Include="Threading.Tasks.Extensions">
-          <HintPath>..\..\packages\Threading.Tasks.Extensions\lib\netstandard1.0\Threading.Tasks.Extensions.dll</HintPath>
-        </Reference>
-      </ItemGroup>
-    </When>
-  </Choose>
-  <Choose>
-    <When Condition="$(TargetFrameworkIdentifier) == '.NETFramework' And $(TargetFrameworkVersion) == 'v4.5.2'">
-      <ItemGroup>
-        <Reference Include="FSharp.Core">
-          <HintPath>..\..\packages\FSharp.Core\lib\net40\FSharp.Core.dll</HintPath>
-          <Private>True</Private>
-          <Paket>True</Paket>
-        </Reference>
-      </ItemGroup>
-    </When>
-  </Choose>
-  <Choose>
-    <When Condition="$(TargetFrameworkIdentifier) == '.NETFramework' And $(TargetFrameworkVersion) == 'v4.5.2'">
-      <ItemGroup>
-        <Reference Include="nunit.framework">
-          <HintPath>..\..\packages\NUnit\lib\net45\nunit.framework.dll</HintPath>
-          <Private>True</Private>
-          <Paket>True</Paket>
-        </Reference>
-      </ItemGroup>
-    </When>
-  </Choose>
-=======
   <Import Project="..\..\.paket\Paket.Restore.targets" />
->>>>>>> 17a77700
 </Project>