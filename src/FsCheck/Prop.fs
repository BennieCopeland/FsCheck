--- conflicted
+++ resolved
@@ -118,22 +118,6 @@
                 { r with Labels = Set.add l r.Labels }) |> Future
         Prop.mapResult add
 
-<<<<<<< HEAD
-=======
-    ///Fails the property if it does not complete within t milliseconds. Note that the called property gets a
-    ///cancel signal, but whether it responds to that is up to the property; the execution may not actually stop.
-    [<CompiledName("Within")>]
-    let within time (lazyProperty:Lazy<'Testable>) =
-        try 
-            let test = new Func<_>(fun () -> property lazyProperty.Value)
-            let asyncTest = Async.FromBeginEnd(test.BeginInvoke, test.EndInvoke)
-            Async.RunSynchronously(asyncTest, timeout = time)
-        with
-            :? TimeoutException -> 
-                Async.CancelDefaultToken()
-                property (Res.timeout time)
-
->>>>>>> ed14ca2b
     /// Turns a testable type into a property. Testables are unit, boolean, Lazy testables, Gen testables, functions
     /// from a type for which a generator is know to a testable, tuples up to 6 tuple containing testables, and lists
     /// containing testables.
