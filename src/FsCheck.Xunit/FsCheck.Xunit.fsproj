--- conflicted
+++ resolved
@@ -2,19 +2,8 @@
 <Project Sdk="Microsoft.NET.Sdk">
   <PropertyGroup>
     <AssemblyName>FsCheck.Xunit</AssemblyName>
-<<<<<<< HEAD
-    <TargetFrameworkVersion>v4.5.2</TargetFrameworkVersion>
-    <Name>FsCheck.Xunit</Name>
-    <TargetFrameworkProfile>
-    </TargetFrameworkProfile>
-    <TargetFSharpCoreVersion>4.4.0.0</TargetFSharpCoreVersion>
-    <TargetFSharpCoreVersion>4.4.1.0</TargetFSharpCoreVersion>
-    <SolutionDir Condition="$(SolutionDir) == '' Or $(SolutionDir) == '*Undefined*'">..\</SolutionDir>
-    <ResolveNuGetPackages>false</ResolveNuGetPackages>
-=======
     <TargetFrameworks>net452;netstandard1.6;netstandard2.0</TargetFrameworks>
     <GenerateDocumentationFile>true</GenerateDocumentationFile>
->>>>>>> 17a77700
   </PropertyGroup>
   <ItemGroup>
     <Compile Include="AssemblyInfo.fs" />
