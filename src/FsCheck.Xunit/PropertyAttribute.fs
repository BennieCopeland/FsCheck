--- conflicted
+++ resolved
@@ -8,17 +8,12 @@
 open Xunit.Sdk
 open Xunit.Abstractions
 
-<<<<<<< HEAD
-type PropertyFailedException(testResult:FsCheck.TestResult) =
-    inherit XunitException(sprintf "%s%s" Environment.NewLine (Runner.onFinishedToString "" testResult), "sorry no stacktrace")
-=======
 type PropertyFailedException = 
     inherit AssertException
     new (testResult:FsCheck.TestResult) = {
         inherit AssertException(sprintf "%s%s" Environment.NewLine (Runner.onFinishedToString "" testResult), "Sorry, no stack trace.") }
     new (userMessage, innerException : exn) = {
         inherit AssertException(userMessage, innerException) }
->>>>>>> 91ebaf7b
 
 //can not be an anonymous type because of let mutable.
 type XunitRunner() =
@@ -86,7 +81,6 @@
     ///test failures.
     member x.QuietOnSuccess with get() = quietOnSuccess and set(v) = quietOnSuccess <- v
 
-<<<<<<< HEAD
 /// The xUnit2 test runner for the PropertyAttribute that executes the test via FsCheck
 type PropertyTestCase(diagnosticMessageSink:IMessageSink, defaultMethodDisplay:TestMethodDisplay, testMethod:ITestMethod, ?testMethodArguments:obj []) =
     inherit XunitTestCase(diagnosticMessageSink, defaultMethodDisplay, testMethod, (match testMethodArguments with | None -> null | Some v -> v))
@@ -142,6 +136,9 @@
                           | TestResult.Exhausted testdata ->
                             summary.Failed <- summary.Failed + 1
                             (1, upcast new TestFailed(test, (decimal)sw.Elapsed.TotalSeconds, (sprintf "%s%s" Environment.NewLine (Runner.onFinishedToString "" xunitRunner.Result)), new PropertyFailedException(xunitRunner.Result)))
+                | TestResult.False (testdata, originalArgs, shrunkArgs, Outcome.Exception e, seed)  -> 
+                    let message = sprintf "%s%s" Environment.NewLine (Runner.onFailureToString "" testdata shrunkArgs seed)
+                    upcast new FailedResult(methodInfo, PropertyFailedException(message, e), this.DisplayName)
                           | TestResult.False (testdata, originalArgs, shrunkArgs, outcome, seed)  ->
                             summary.Failed <- summary.Failed + 1
                             (1, upcast new TestFailed(test, (decimal)sw.Elapsed.TotalSeconds, (sprintf "%s%s" Environment.NewLine (Runner.onFinishedToString "" xunitRunner.Result)), new PropertyFailedException(xunitRunner.Result)))
@@ -178,45 +175,4 @@
     interface IXunitTestCaseDiscoverer with
         override this.Discover(discoveryOptions:ITestFrameworkDiscoveryOptions, testMethod:ITestMethod, factAttribute:IAttributeInfo)=
             let ptc = new PropertyTestCase(this.MessageSink, discoveryOptions.MethodDisplayOrDefault(), testMethod)
-            Seq.singleton (ptc :> IXunitTestCase)
-=======
-    override this.EnumerateTestCommands(methodInfo:IMethodInfo) :seq<ITestCommand> = 
-        { new TestCommand(methodInfo, null, 0) with
-            override x.Execute(testClass:obj) : MethodResult = 
-                let xunitRunner = XunitRunner()
-                let arbitraries = 
-                    methodInfo.Class.Type 
-                    |> Seq.unfold (fun t -> if t <> null then Some(t,t.DeclaringType) else None)
-                    |> Seq.map (fun t -> t.GetCustomAttributes(typeof<ArbitraryAttribute>, true))
-                    |> Seq.filter (fun attr -> attr.Length = 1)
-                    |> Seq.collect (fun attr -> (attr.[0] :?> ArbitraryAttribute).Arbitrary)
-                    |> Seq.append this.Arbitrary
-                    |> Seq.toList
-                let config = 
-                    {Config.Default with
-                        Replay = this.ReplayStdGen
-                        MaxTest = this.MaxTest
-                        MaxFail = this.MaxFail
-                        StartSize = this.StartSize
-                        EndSize = this.EndSize
-                        Every = if this.Verbose then Config.Verbose.Every else Config.Quick.Every
-                        EveryShrink = if this.Verbose then Config.Verbose.EveryShrink else Config.Quick.EveryShrink
-                        Arbitrary = arbitraries
-                        Runner = xunitRunner
-                    }
-                Check.Method(config, methodInfo.MethodInfo,?target=if testClass <> null then Some testClass else None)
-                match xunitRunner.Result with
-                | TestResult.True _ ->
-                    if not quietOnSuccess then
-                        printf "%s%s" Environment.NewLine (Runner.onFinishedToString "" xunitRunner.Result)
-                    upcast new PassedResult(methodInfo,this.DisplayName)
-                | TestResult.Exhausted testdata -> 
-                    upcast new FailedResult(methodInfo,PropertyFailedException(xunitRunner.Result), this.DisplayName)
-                | TestResult.False (testdata, originalArgs, shrunkArgs, Outcome.Exception e, seed)  -> 
-                    let message = sprintf "%s%s" Environment.NewLine (Runner.onFailureToString "" testdata shrunkArgs seed)
-                    upcast new FailedResult(methodInfo, PropertyFailedException(message, e), this.DisplayName)
-                | TestResult.False (testdata, originalArgs, shrunkArgs, outcome, seed)  -> 
-                    upcast new FailedResult(methodInfo, PropertyFailedException(xunitRunner.Result), this.DisplayName)
-        } :> ITestCommand
-        |> Seq.singleton
->>>>>>> 91ebaf7b
+            Seq.singleton (ptc :> IXunitTestCase)