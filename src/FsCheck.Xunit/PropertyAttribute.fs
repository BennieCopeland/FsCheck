--- conflicted
+++ resolved
@@ -184,19 +184,13 @@
         |> PropertyConfig.toConfig output 
 
     override this.RunAsync(diagnosticMessageSink:IMessageSink, messageBus:IMessageBus, constructorArguments:obj [], aggregator:ExceptionAggregator, cancellationTokenSource:Threading.CancellationTokenSource) =
-<<<<<<< HEAD
         let test = XunitTest(this, this.DisplayName)
         let summary = RunSummary(Total = 1);
-        let outputHelper = TestOutputHelper()
-=======
-        let test = new XunitTest(this, this.DisplayName)
-        let summary = new RunSummary(Total = 1);
         let outputHelper =
             constructorArguments
             |> Array.tryFind (fun x -> x :? TestOutputHelper)
             |> Option.map (fun x -> x :?> TestOutputHelper)
             |> Option.defaultValue (new TestOutputHelper())
->>>>>>> a7fd9db8
         outputHelper.Initialize(messageBus, test)
 
         let dispose testClass =
