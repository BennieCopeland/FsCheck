--- conflicted
+++ resolved
@@ -45,16 +45,4 @@
 	nuget Fake.IO.FileSystem
 	nuget Fake.Tools.Git
 	
-<<<<<<< HEAD
-	nuget FSharp.Formatting
-	nuget FSharp.Formatting.CommandTool
-	nuget xunit.runner.console
-=======
-	nuget xunit.runner.console
-
-group portable
-	source https://www.nuget.org/api/v2
-	framework: auto-detect
-	nuget FSharp.Core >= 4.0 lowest_matching: true, redirects: force
-	
->>>>>>> dc748293
+	nuget xunit.runner.console