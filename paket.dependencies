--- conflicted
+++ resolved
@@ -21,17 +21,6 @@
 
 // [ FAKE GROUP ]
 group Build
-<<<<<<< HEAD
-    framework: net461
-    source https://www.nuget.org/api/v2
-	source https://ci.appveyor.com/nuget/fsharp-formatting
-
-    nuget FAKE
-    github fsharp/FAKE modules/Octokit/Octokit.fsx
-    nuget FSharp.Formatting prerelease
-	nuget FSharp.Formatting.CommandTool prerelease
-    nuget xunit.runner.console
-=======
 	framework: auto-detect
 	source https://www.nuget.org/api/v2
 	source https://api.nuget.org/v3/index.json
@@ -58,11 +47,4 @@
 	
 	nuget FSharp.Formatting
 	nuget FSharp.Formatting.CommandTool
-	nuget xunit.runner.console
-
-group portable
-	source https://www.nuget.org/api/v2
-	framework: auto-detect
-	nuget FSharp.Core >= 4.0 lowest_matching: true, redirects: force
-	
->>>>>>> f83d6ce3
+	nuget xunit.runner.console