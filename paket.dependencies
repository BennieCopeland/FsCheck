source https://www.nuget.org/api/v2

version 6.0.7

framework: auto-detect

<<<<<<< HEAD
nuget FSharp.Core = 4.5.0

nuget Unquote
=======
nuget FSharp.Core = 4.2.3
nuget xunit = 2.2
nuget xunit.runner.visualstudio version_in_path: true
nuget NUnit = 3.13.1
nuget NUnit3TestAdapter version_in_path: true
nuget MSTest.TestFramework
nuget MSTest.TestAdapter version_in_path: true
>>>>>>> 83d3f3e8

nuget Microsoft.NET.Test.Sdk

nuget xunit
nuget xunit.runner.visualstudio

nuget NUnit
nuget NUnit3TestAdapter

nuget MSTest.TestFramework
nuget MSTest.TestAdapter

group Tests
	framework: auto-detect
	source https://www.nuget.org/api/v2

	nuget FSharp.Core
	nuget Unquote
	nuget xunit
	nuget xunit.runner.visualstudio version_in_path: true
	nuget Microsoft.NET.Test.Sdk
	// don't want to have dependency on this from main package,
	// but FsCheck can generate these reflectively, so tests need it
	nuget System.Collections.Immutable

// [ FAKE GROUP ]
group Build
	framework: auto-detect
	source https://www.nuget.org/api/v2
	source https://api.nuget.org/v3/index.json

<<<<<<< HEAD
	nuget FSharp.Core = 4.7.0
=======
	nuget FSharp.Core
>>>>>>> 83d3f3e8
	nuget Octokit
	nuget Fake.Api.GitHub
	nuget Fake.BuildServer.AppVeyor
	nuget Fake.Core.Environment
	nuget Fake.Core.Process
	nuget Fake.Core.ReleaseNotes
	nuget Fake.Core.SemVer
	nuget Fake.Core.String
	nuget Fake.Core.Target
	nuget Fake.Core.Trace
	nuget Fake.Core.UserInput
	nuget Fake.DotNet.AssemblyInfoFile
	nuget Fake.DotNet.Cli
	nuget Fake.DotNet.MSBuild
	nuget Fake.DotNet.Paket
	nuget Fake.DotNet.Testing.XUnit2
	nuget Fake.IO.FileSystem
	nuget Fake.Tools.Git<|MERGE_RESOLUTION|>--- conflicted
+++ resolved
@@ -4,19 +4,9 @@
 
 framework: auto-detect
 
-<<<<<<< HEAD
 nuget FSharp.Core = 4.5.0
 
 nuget Unquote
-=======
-nuget FSharp.Core = 4.2.3
-nuget xunit = 2.2
-nuget xunit.runner.visualstudio version_in_path: true
-nuget NUnit = 3.13.1
-nuget NUnit3TestAdapter version_in_path: true
-nuget MSTest.TestFramework
-nuget MSTest.TestAdapter version_in_path: true
->>>>>>> 83d3f3e8
 
 nuget Microsoft.NET.Test.Sdk
 
@@ -48,11 +38,7 @@
 	source https://www.nuget.org/api/v2
 	source https://api.nuget.org/v3/index.json
 
-<<<<<<< HEAD
-	nuget FSharp.Core = 4.7.0
-=======
 	nuget FSharp.Core
->>>>>>> 83d3f3e8
 	nuget Octokit
 	nuget Fake.Api.GitHub
 	nuget Fake.BuildServer.AppVeyor
