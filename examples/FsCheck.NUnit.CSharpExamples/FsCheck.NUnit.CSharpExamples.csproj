--- conflicted
+++ resolved
@@ -83,49 +83,7 @@
     <Service Include="{82A7F48D-3B50-4B1E-B82E-3ADA8210C358}" />
   </ItemGroup>
   <Choose>
-<<<<<<< HEAD
-    <When Condition="$(TargetFrameworkIdentifier) == '.NETFramework' And ($(TargetFrameworkVersion) == 'v4.5.2' Or $(TargetFrameworkVersion) == 'v4.5.3' Or $(TargetFrameworkVersion) == 'v4.6' Or $(TargetFrameworkVersion) == 'v4.6.1' Or $(TargetFrameworkVersion) == 'v4.6.2' Or $(TargetFrameworkVersion) == 'v4.6.3' Or $(TargetFrameworkVersion) == 'v4.7' Or $(TargetFrameworkVersion) == 'v5.0')">
-=======
     <When Condition="$(TargetFrameworkIdentifier) == '.NETFramework' And $(TargetFrameworkVersion) == 'v4.5.2'">
-      <ItemGroup>
-        <Reference Include="FSharp.Core">
-          <HintPath>..\..\packages\FSharp.Core\lib\net45\FSharp.Core.dll</HintPath>
-          <Private>True</Private>
-          <Paket>True</Paket>
-        </Reference>
-      </ItemGroup>
-    </When>
-    <When Condition="$(TargetFrameworkProfile) == 'Profile7'">
-      <ItemGroup>
-        <Reference Include="FSharp.Core">
-          <HintPath>..\..\packages\FSharp.Core\lib\portable-net45+netcore45\FSharp.Core.dll</HintPath>
-          <Private>True</Private>
-          <Paket>True</Paket>
-        </Reference>
-      </ItemGroup>
-    </When>
-    <When Condition="$(TargetFrameworkProfile) == 'Profile78'">
-      <ItemGroup>
-        <Reference Include="FSharp.Core">
-          <HintPath>..\..\packages\FSharp.Core\lib\portable-net45+netcore45+wp8\FSharp.Core.dll</HintPath>
-          <Private>True</Private>
-          <Paket>True</Paket>
-        </Reference>
-      </ItemGroup>
-    </When>
-    <When Condition="$(TargetFrameworkProfile) == 'Profile259'">
-      <ItemGroup>
-        <Reference Include="FSharp.Core">
-          <HintPath>..\..\packages\FSharp.Core\lib\portable-net45+netcore45+wpa81+wp8\FSharp.Core.dll</HintPath>
-          <Private>True</Private>
-          <Paket>True</Paket>
-        </Reference>
-      </ItemGroup>
-    </When>
-  </Choose>
-  <Choose>
-    <When Condition="$(TargetFrameworkIdentifier) == '.NETFramework' And $(TargetFrameworkVersion) == 'v4.5.2'">
->>>>>>> e034a59b
       <ItemGroup>
         <Reference Include="nunit.framework">
           <HintPath>..\..\packages\NUnit\lib\net45\nunit.framework.dll</HintPath>
