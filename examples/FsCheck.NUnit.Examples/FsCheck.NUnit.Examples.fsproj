﻿<?xml version="1.0" encoding="utf-8"?>
<Project Sdk="Microsoft.NET.Sdk">
  <PropertyGroup>
    <AssemblyName>FsCheck.NUnit.Examples</AssemblyName>
<<<<<<< HEAD
    <TargetFramework>netcoreapp3.1</TargetFramework>
=======
    <TargetFramework>net5.0</TargetFramework>
>>>>>>> 83d3f3e8
    <AutoGenerateBindingRedirects>true</AutoGenerateBindingRedirects>
  </PropertyGroup>
  <ItemGroup>
    <Content Include="App.config" />
    <Compile Include="PropertyExamples.fs" />
    <None Include="paket.references" />
  </ItemGroup>
  <ItemGroup>
    <ProjectReference Include="../../src/FsCheck/FsCheck.fsproj" />
    <ProjectReference Include="../../src/FsCheck.NUnit/FsCheck.NUnit.fsproj" />
  </ItemGroup>
  <Import Project="..\..\.paket\Paket.Restore.targets" />
</Project><|MERGE_RESOLUTION|>--- conflicted
+++ resolved
@@ -2,11 +2,8 @@
 <Project Sdk="Microsoft.NET.Sdk">
   <PropertyGroup>
     <AssemblyName>FsCheck.NUnit.Examples</AssemblyName>
-<<<<<<< HEAD
     <TargetFramework>netcoreapp3.1</TargetFramework>
-=======
     <TargetFramework>net5.0</TargetFramework>
->>>>>>> 83d3f3e8
     <AutoGenerateBindingRedirects>true</AutoGenerateBindingRedirects>
   </PropertyGroup>
   <ItemGroup>
