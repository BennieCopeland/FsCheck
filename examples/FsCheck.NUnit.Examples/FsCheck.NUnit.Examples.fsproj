--- conflicted
+++ resolved
@@ -2,12 +2,8 @@
 <Project Sdk="Microsoft.NET.Sdk">
   <PropertyGroup>
     <AssemblyName>FsCheck.NUnit.Examples</AssemblyName>
-<<<<<<< HEAD
     <TargetFramework>netcoreapp3.1</TargetFramework>
     <AutoGenerateBindingRedirects>true</AutoGenerateBindingRedirects>
-=======
-    <TargetFramework>net452</TargetFramework>
->>>>>>> a7fd9db8
   </PropertyGroup>
   <ItemGroup>
     <Content Include="App.config" />
