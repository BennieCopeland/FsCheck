#light

namespace FsCheck

[<AutoOpen>]
module Runner

open System
open System.Collections.Generic
open System.Reflection
open Random
open Microsoft.FSharp.Reflection
open Generator
open Property

type TestData = { NumberOfTests: int; Stamps: seq<int * list<string>>}
type TestResult = 
    | True of TestData
    | False of TestData * list<obj> * option<Exception> //the arguments that produced the failed test
    | Exhausted of TestData
    
type private TestStep = 
    | Generated of list<obj>    //test number and generated arguments (test not yet executed)
    | Passed of list<string>    //passed, test number and stamps for this test
    | Falsified of list<obj> * option<Exception>   //falsified the property with given arguments, potentially exception was thrown
    | Failed                    //generated arguments did not pass precondition

///For implementing your own test runner.
type IRunner =
    ///Called whenever arguments are generated and after the test is run.
    abstract member OnArguments: int * list<obj> * (int -> list<obj> -> string) -> unit
    ///Called whenever all tests are done, either True, False or Exhausted.
    abstract member OnFinished: string * TestResult -> unit

///For configuring a run.
type Config = 
    { maxTest : int
      maxFail : int
      name    : string
      size    : float -> float  //determines size passed to the generator as funtion of the previous size. Rounded up.
                            //float is used to allow for smaller increases than 1.
                            //note: in QuickCheck, this is a function of the test number!
      every   : int -> list<obj> -> string  //determines what to print if new arguments args are generated in test n
      runner  : IRunner } //the test runner 


let private (|Lazy|) (inp:Lazy<'a>) = inp.Force()             

let rec private test initSize resize rnd0 gen =
    seq { let rnd1,rnd2 = split rnd0
          let newSize = resize initSize
          let result = generate (newSize |> round |> int) rnd2 gen
          yield Generated result.arguments
          match result.ok with
            | None -> 
                yield Failed  
                yield! test newSize resize rnd1 gen
            | Some (Lazy true) -> 
                yield Passed result.stamp
                yield! test newSize resize rnd1 gen
            | Some (Lazy false) -> 
                yield Falsified (result.arguments,result.exc)
                yield! test newSize resize rnd1 gen
    }

let private testsDone config outcome ntest stamps =    
    let entry (n,xs) = (100 * n / ntest),xs
    let table = stamps 
                |> Seq.filter (fun l -> l <> []) 
                |> Seq.sort_by (fun x -> x) 
                |> Seq.group_by (fun x -> x) 
                |> Seq.map (fun (l, ls) -> (Seq.length ls, l))
                |> Seq.sort_by (fun (l, ls) -> l)
                |> Seq.map entry
                //|> Seq.to_list
                //|> display
    let testResult =
        match outcome with
            | Passed _ -> True { NumberOfTests = ntest; Stamps = table }
            | Falsified (args,exc) -> False ({ NumberOfTests = ntest; Stamps = table }, args, exc)
            | Failed _ -> Exhausted { NumberOfTests = ntest; Stamps = table }
            | _ -> failwith "Test ended prematurely"
    config.runner.OnFinished(config.name,testResult)
    //Console.Write(message outcome + " " + any_to_string ntest + " tests" + table:string)

let private runner config property = 
    let testNb = ref 0
    let failedNb = ref 0
    let lastStep = ref Failed
    test 0.0 (config.size) (newSeed()) (evaluate property) |>
    Seq.take_while (fun step ->
        lastStep := step
        match step with
            | Generated args -> config.runner.OnArguments(!testNb, args, config.every); true//Console.Write(config.every !testNb args); true
            | Passed _ -> testNb := !testNb + 1; !testNb <> config.maxTest //stop if we have enough tests
            | Falsified _ -> testNb := !testNb + 1; false //falsified, always stop
            | Failed -> failedNb := !failedNb + 1; !failedNb <> config.maxFail) |> //failed, stop if we have too much failed tests
    Seq.fold (fun acc elem ->
        match elem with
            | Passed stamp -> (stamp :: acc)
            | _ -> acc
    ) [] |>   
    testsDone config !lastStep !testNb

let testFinishedToString name testResult = 
    let display l = match l with
                        | []  -> ".\n"
                        | [x] -> " (" + x + ").\n"
                        | xs  -> ".\n" + List.fold_left (fun acc x -> x + ".\n"+ acc) "" xs
    let rec intersperse sep l = match l with
                                | [] -> []
                                | [x] -> [x]
                                | x::xs -> x :: sep :: intersperse sep xs
    let entry (p,xs) = any_to_string p + "% " + (intersperse ", " xs |> List.to_array |> String.Concat)
    let stamps_to_string s = s |> Seq.map entry |> Seq.to_list |> display
    let name = (name+"-")
    let printArgs = List.map any_to_string >> intersperse "\n" >> List.reduce_left (+)
    match testResult with
        | True data -> sprintf "%sOk, passed %i tests%s" name data.NumberOfTests (data.Stamps |> stamps_to_string )
        | False (data, args, None) -> sprintf "%sFalsifiable, after %i tests: \n%s\n" name data.NumberOfTests (args |> printArgs) 
        | False (data, args, Some exc) -> sprintf "%sFalsifiable, after %i tests: \n%s\n with exception:\n%O" name data.NumberOfTests (args |> printArgs) exc
        | Exhausted data -> sprintf "%sArguments exhausted after %i tests%s" name data.NumberOfTests (data.Stamps |> stamps_to_string )


let consoleRunner =
    { new IRunner with
        member x.OnArguments (ntest,args, every) =
            printf "%s" (every ntest args)
        member x.OnFinished(name,testResult) = 
            printf "%s" (testFinishedToString name testResult)
    }
       
//let private checkProperty config property = runner config property

///The quick configuration only prints a summary result at the end of the test.
let quick = { maxTest = 100
              maxFail = 1000
              name    = ""
              size    = fun prevSize -> prevSize + 0.5
              every   = fun ntest args -> "" 
              runner  = consoleRunner } 

///The verbose configuration prints each generated argument.
let verbose = 
    { quick with every = fun n args -> any_to_string n + ":\n" + (args |> List.fold_left (fun b a -> any_to_string a + "\n" + b) "")  }

// resolve fails if the generic type is only determined by the return type 
//(e.g., Array.zero_create) but that is easily fixed by additionally passing in the return type...
let rec private resolve (acc:Dictionary<_,_>) (a:Type, f:Type) =
    if f.IsGenericParameter then
        if not (acc.ContainsKey(f)) then acc.Add(f,a)
    else 
        if a.HasElementType then resolve acc (a.GetElementType(), f.GetElementType())
        Array.zip (a.GetGenericArguments()) (f.GetGenericArguments()) |>
        Array.iter (resolve acc)

let private invokeMethod (m:MethodInfo) args =
    let m = if m.ContainsGenericParameters then
                let typeMap = new Dictionary<_,_>()
                Array.zip args (m.GetParameters()) |> 
                Array.iter (fun (a,f) -> resolve typeMap (a.GetType(),f.ParameterType))  
                let actuals = 
                    m.GetGenericArguments() |> 
                    Array.map (fun formal -> typeMap.[formal])
                m.MakeGenericMethod(actuals)
            else 
                m
    m.Invoke(null, args)

let private hasTestableReturnType (m:MethodInfo) =
    m.ReturnType = typeof<bool> 
    || m.ReturnType = typeof<Lazy<bool>> 
    || m.ReturnType = typeof<Property>

//let private makeProperty invoker returnType args = 
//    if returnType = typeof<bool> then
//        invoker args |> unbox<bool> |> propl
//    elif returnType = typeof<Lazy<bool>> then
//        invoker args |> unbox<Lazy<bool>> |> prop
//    elif returnType = typeof<Property> then
//        invoker args |> unbox<Property>
//    else
//        failwith "Invalid return type: must be either bool, Lazy<bool> or Property"


<<<<<<< HEAD
let private checkType config (t:Type) =
    //sigh. Isn't there a better way to do this than tupleing and untupling? it seems very inefficient. 
    let makeTuple (objs:obj[]) = 
        if objs.Length = 0 then
            box ()
        elif objs.Length = 1 then 
            objs.[0]
        else
            FSharpValue.MakeTuple (objs, FSharpType.MakeTupleType <| Array.map (fun p-> p.GetType()) objs)
    let unTuple tuple =
        if tuple = null then
            Array.empty
        elif FSharpType.IsTuple(tuple.GetType()) then
            FSharpValue.GetTupleFields(tuple)
        else
            [| tuple |]
    t.GetMethods((BindingFlags.Static ||| BindingFlags.Public)) |>
    Array.filter hasTestableReturnType |>
    Array.map(fun m -> 
        let genericMap = new Dictionary<_,_>()
        //this needs IGen cause can't cast Gen<anything> to Gen<obj> directly (no variance!)
        let gen = m.GetParameters() 
                    |> Array.map(fun p -> (getGenerator genericMap p.ParameterType :?> IGen).AsGenObject)
                    |> Array.to_list
                    |> sequence
                    |> (fun gen -> gen.Map (List.to_array >> makeTuple))
        let property = makeProperty (unTuple >> (invokeMethod m)) (m.ReturnType)
        checkProperty {config with name = t.Name+"."+m.Name} (forAll gen property)) |> ignore

let rec private findFunctionArgumentTypes fType = 
    if not (FSharpType.IsFunction fType) then  
            ([],fType)
    else
        let dom,range = FSharpType.GetFunctionElements fType
        let args,ret = findFunctionArgumentTypes range
        (dom :: args,ret)

let private invokeFunction f args = 
    f.GetType().InvokeMember("Invoke", System.Reflection.BindingFlags.InvokeMethod, null, f, args)

//let checkFunction config (f :'a ->Property) = 
//    let genericMap = new Dictionary<_,_>()  
//    let gen = typeof<'a> 
//                |> getGenerator genericMap 
//                |> (fun g -> (g :?> IGen).AsGenObject.Map(unbox))
//                //|> (fun g -> g.Map (unbox))
////    let args,ret = findFunctionArgumentTypes (f.GetType()) 
////    let gen = args    
////                |> List.map(fun p -> (getGenerator genericMap p  :?> IGen).AsGenObject )
////                |> sequence
////                |> (fun gen -> gen.Map (fun lobj -> lobj |> List.hd |> unbox<'a>))//FSharpValue.MakeTuple (List.to_array lobj, FSharpType.MakeTupleType <| List.to_array args) |> unbox<'a>))
//    //let property = makeProperty (invokeFunction f) ret
//    checkProperty config (forAll gen f)


let checkFunction config boxedFunc =
    let args,ret = findFunctionArgumentTypes (boxedFunc.GetType())
    let genericMap = new Dictionary<_,_>() 
    let gens = args |> List.map(fun p -> (getGenerator genericMap p :?> IGen).AsGenObject)
    let rec forAlls gens boxf argacc =
        match gens with
        | [x] -> forAll x (fun xp -> makeProperty (invokeFunction boxf) ret (List.to_array ((box xp)::argacc)))
        | x::xs -> forAll x (fun xp -> forAlls xs boxf (xp::argacc))
        | _ -> failwith "bug in makeCheckFunction.forAlls"
    checkProperty config (forAlls gens boxedFunc [])

///Check the given Property or members of the given class Type or the given function, depending
///on the type of the argument.
let check config (whatever:obj) =
    match whatever with
        | :? Property as p -> checkProperty config p
        | :? Type as t ->  checkType config t
        | f -> checkFunction config f
        //| _ -> failwith "unrecgnized type"
        
=======

//let rec private findFunctionArgumentTypes fType = 
//    if not (FSharpType.IsFunction fType) then  
//            ([],fType)
//    else
//        let dom,range = FSharpType.GetFunctionElements fType
//        let args,ret = findFunctionArgumentTypes range
//        (dom :: args,ret)
//
//let private invokeFunction f args = 
//    f.GetType().InvokeMember("Invoke", System.Reflection.BindingFlags.InvokeMethod, null, f, args)

//let private checkFunction config f = 
//    let genericMap = new Dictionary<_,_>()  
//    let args,ret = findFunctionArgumentTypes (f.GetType())  
//    let gen = args    
//                |> List.map(fun p -> (getGenerator genericMap p  :?> IGen).AsGenObject )
//                |> sequence
//                |> (fun gen -> gen.Map List.to_array)
//    let property = makeProperty (invokeFunction f) ret
//    checkProperty config (forAll gen property) |> ignore

///Check the given Property or members of the given class Type or the given function, depending
///on the type of the argument.
//let check config (whatever:obj) =
//    match whatever with
//        | :? Property as p -> checkProperty config p
//        | :? Type as t ->  checkType config t
//        | f -> checkFunction config f

let checkProperty config p = runner config (forAll arbitrary p)

let private checkMethodInfo = typeof<Config>.DeclaringType.GetMethod("check",BindingFlags.Static ||| BindingFlags.Public)

let private arrayToTupleType (arr:Type[]) =
    if arr.Length = 0 then
        typeof<unit>
    elif arr.Length = 1 then
        arr.[0]
    else
        FSharpType.MakeTupleType(arr)

let private tupleToArray t = 
    let ttype = t.GetType()
    if FSharpType.IsTuple ttype then
        FSharpValue.GetTupleFields(t)
    else
        [|t|]

let checkType config (t:Type) = 
    t.GetMethods(BindingFlags.Static ||| BindingFlags.Public) |>
    Array.filter hasTestableReturnType |>
    Array.iter(fun m -> 
//        let genericMap = new Dictionary<_,_>()
//        //this needs IGen cause can't cast Gen<anything> to Gen<obj> directly (no variance!)
//        let gen = m.GetParameters() 
//                    |> Array.map(fun p -> (getGenerator genericMap p.ParameterType :?> IGen).AsGenObject)
//                    |> Array.to_list
//                    |> sequence
//                    |> (fun gen -> gen.Map List.to_array)
//        let property = makeProperty (invokeMethod m) (m.ReturnType)
//        static members:   'method firstArg Second' gets compiled as 'method(firstArg):FastFunc<second,res>
//                          'method firstArg' gets compiled as method(firstArg)
//          let in module: let f first second third gets compiled as f(first,second,third)
        let fromP = m.GetParameters() |> Array.map (fun p -> p.ParameterType) |> arrayToTupleType
        let toP = m.ReturnType
        let funType = FSharpType.MakeFunctionType(fromP, toP)
        let funValue = FSharpValue.MakeFunction(funType, tupleToArray >> invokeMethod m)
        let c = {config with name = t.Name+"."+m.Name}
        let genericM = checkMethodInfo.MakeGenericMethod([|fromP;toP|])
        genericM.Invoke(null, [|box c; funValue|]) |> ignore
        )

>>>>>>> 98c71b9e

///Check with the configuration 'quick'.  
let quickCheck p = p |> checkProperty quick
///Check with the configuration 'verbose'.
let verboseCheck p = p |> checkProperty verbose 

///Check all properties in given type with configuration 'quick'
let quickCheckAll t = t |> checkType quick
/// Check all properties in given type with configuration 'verbose'
let verboseCheckAll t = t |> checkType verbose <|MERGE_RESOLUTION|>--- conflicted
+++ resolved
@@ -1,346 +1,270 @@
-#light
-
-namespace FsCheck
-
-[<AutoOpen>]
-module Runner
-
-open System
-open System.Collections.Generic
-open System.Reflection
-open Random
-open Microsoft.FSharp.Reflection
-open Generator
-open Property
-
-type TestData = { NumberOfTests: int; Stamps: seq<int * list<string>>}
-type TestResult = 
-    | True of TestData
-    | False of TestData * list<obj> * option<Exception> //the arguments that produced the failed test
-    | Exhausted of TestData
-    
-type private TestStep = 
-    | Generated of list<obj>    //test number and generated arguments (test not yet executed)
-    | Passed of list<string>    //passed, test number and stamps for this test
-    | Falsified of list<obj> * option<Exception>   //falsified the property with given arguments, potentially exception was thrown
-    | Failed                    //generated arguments did not pass precondition
-
-///For implementing your own test runner.
-type IRunner =
-    ///Called whenever arguments are generated and after the test is run.
-    abstract member OnArguments: int * list<obj> * (int -> list<obj> -> string) -> unit
-    ///Called whenever all tests are done, either True, False or Exhausted.
-    abstract member OnFinished: string * TestResult -> unit
-
-///For configuring a run.
-type Config = 
-    { maxTest : int
-      maxFail : int
-      name    : string
-      size    : float -> float  //determines size passed to the generator as funtion of the previous size. Rounded up.
-                            //float is used to allow for smaller increases than 1.
-                            //note: in QuickCheck, this is a function of the test number!
-      every   : int -> list<obj> -> string  //determines what to print if new arguments args are generated in test n
-      runner  : IRunner } //the test runner 
-
-
-let private (|Lazy|) (inp:Lazy<'a>) = inp.Force()             
-
-let rec private test initSize resize rnd0 gen =
-    seq { let rnd1,rnd2 = split rnd0
-          let newSize = resize initSize
-          let result = generate (newSize |> round |> int) rnd2 gen
-          yield Generated result.arguments
-          match result.ok with
-            | None -> 
-                yield Failed  
-                yield! test newSize resize rnd1 gen
-            | Some (Lazy true) -> 
-                yield Passed result.stamp
-                yield! test newSize resize rnd1 gen
-            | Some (Lazy false) -> 
-                yield Falsified (result.arguments,result.exc)
-                yield! test newSize resize rnd1 gen
-    }
-
-let private testsDone config outcome ntest stamps =    
-    let entry (n,xs) = (100 * n / ntest),xs
-    let table = stamps 
-                |> Seq.filter (fun l -> l <> []) 
-                |> Seq.sort_by (fun x -> x) 
-                |> Seq.group_by (fun x -> x) 
-                |> Seq.map (fun (l, ls) -> (Seq.length ls, l))
-                |> Seq.sort_by (fun (l, ls) -> l)
-                |> Seq.map entry
-                //|> Seq.to_list
-                //|> display
-    let testResult =
-        match outcome with
-            | Passed _ -> True { NumberOfTests = ntest; Stamps = table }
-            | Falsified (args,exc) -> False ({ NumberOfTests = ntest; Stamps = table }, args, exc)
-            | Failed _ -> Exhausted { NumberOfTests = ntest; Stamps = table }
-            | _ -> failwith "Test ended prematurely"
-    config.runner.OnFinished(config.name,testResult)
-    //Console.Write(message outcome + " " + any_to_string ntest + " tests" + table:string)
-
-let private runner config property = 
-    let testNb = ref 0
-    let failedNb = ref 0
-    let lastStep = ref Failed
-    test 0.0 (config.size) (newSeed()) (evaluate property) |>
-    Seq.take_while (fun step ->
-        lastStep := step
-        match step with
-            | Generated args -> config.runner.OnArguments(!testNb, args, config.every); true//Console.Write(config.every !testNb args); true
-            | Passed _ -> testNb := !testNb + 1; !testNb <> config.maxTest //stop if we have enough tests
-            | Falsified _ -> testNb := !testNb + 1; false //falsified, always stop
-            | Failed -> failedNb := !failedNb + 1; !failedNb <> config.maxFail) |> //failed, stop if we have too much failed tests
-    Seq.fold (fun acc elem ->
-        match elem with
-            | Passed stamp -> (stamp :: acc)
-            | _ -> acc
-    ) [] |>   
-    testsDone config !lastStep !testNb
-
-let testFinishedToString name testResult = 
-    let display l = match l with
-                        | []  -> ".\n"
-                        | [x] -> " (" + x + ").\n"
-                        | xs  -> ".\n" + List.fold_left (fun acc x -> x + ".\n"+ acc) "" xs
-    let rec intersperse sep l = match l with
-                                | [] -> []
-                                | [x] -> [x]
-                                | x::xs -> x :: sep :: intersperse sep xs
-    let entry (p,xs) = any_to_string p + "% " + (intersperse ", " xs |> List.to_array |> String.Concat)
-    let stamps_to_string s = s |> Seq.map entry |> Seq.to_list |> display
-    let name = (name+"-")
-    let printArgs = List.map any_to_string >> intersperse "\n" >> List.reduce_left (+)
-    match testResult with
-        | True data -> sprintf "%sOk, passed %i tests%s" name data.NumberOfTests (data.Stamps |> stamps_to_string )
-        | False (data, args, None) -> sprintf "%sFalsifiable, after %i tests: \n%s\n" name data.NumberOfTests (args |> printArgs) 
-        | False (data, args, Some exc) -> sprintf "%sFalsifiable, after %i tests: \n%s\n with exception:\n%O" name data.NumberOfTests (args |> printArgs) exc
-        | Exhausted data -> sprintf "%sArguments exhausted after %i tests%s" name data.NumberOfTests (data.Stamps |> stamps_to_string )
-
-
-let consoleRunner =
-    { new IRunner with
-        member x.OnArguments (ntest,args, every) =
-            printf "%s" (every ntest args)
-        member x.OnFinished(name,testResult) = 
-            printf "%s" (testFinishedToString name testResult)
-    }
-       
-//let private checkProperty config property = runner config property
-
-///The quick configuration only prints a summary result at the end of the test.
-let quick = { maxTest = 100
-              maxFail = 1000
-              name    = ""
-              size    = fun prevSize -> prevSize + 0.5
-              every   = fun ntest args -> "" 
-              runner  = consoleRunner } 
-
-///The verbose configuration prints each generated argument.
-let verbose = 
-    { quick with every = fun n args -> any_to_string n + ":\n" + (args |> List.fold_left (fun b a -> any_to_string a + "\n" + b) "")  }
-
-// resolve fails if the generic type is only determined by the return type 
-//(e.g., Array.zero_create) but that is easily fixed by additionally passing in the return type...
-let rec private resolve (acc:Dictionary<_,_>) (a:Type, f:Type) =
-    if f.IsGenericParameter then
-        if not (acc.ContainsKey(f)) then acc.Add(f,a)
-    else 
-        if a.HasElementType then resolve acc (a.GetElementType(), f.GetElementType())
-        Array.zip (a.GetGenericArguments()) (f.GetGenericArguments()) |>
-        Array.iter (resolve acc)
-
-let private invokeMethod (m:MethodInfo) args =
-    let m = if m.ContainsGenericParameters then
-                let typeMap = new Dictionary<_,_>()
-                Array.zip args (m.GetParameters()) |> 
-                Array.iter (fun (a,f) -> resolve typeMap (a.GetType(),f.ParameterType))  
-                let actuals = 
-                    m.GetGenericArguments() |> 
-                    Array.map (fun formal -> typeMap.[formal])
-                m.MakeGenericMethod(actuals)
-            else 
-                m
-    m.Invoke(null, args)
-
-let private hasTestableReturnType (m:MethodInfo) =
-    m.ReturnType = typeof<bool> 
-    || m.ReturnType = typeof<Lazy<bool>> 
-    || m.ReturnType = typeof<Property>
-
-//let private makeProperty invoker returnType args = 
-//    if returnType = typeof<bool> then
-//        invoker args |> unbox<bool> |> propl
-//    elif returnType = typeof<Lazy<bool>> then
-//        invoker args |> unbox<Lazy<bool>> |> prop
-//    elif returnType = typeof<Property> then
-//        invoker args |> unbox<Property>
-//    else
-//        failwith "Invalid return type: must be either bool, Lazy<bool> or Property"
-
-
-<<<<<<< HEAD
-let private checkType config (t:Type) =
-    //sigh. Isn't there a better way to do this than tupleing and untupling? it seems very inefficient. 
-    let makeTuple (objs:obj[]) = 
-        if objs.Length = 0 then
-            box ()
-        elif objs.Length = 1 then 
-            objs.[0]
-        else
-            FSharpValue.MakeTuple (objs, FSharpType.MakeTupleType <| Array.map (fun p-> p.GetType()) objs)
-    let unTuple tuple =
-        if tuple = null then
-            Array.empty
-        elif FSharpType.IsTuple(tuple.GetType()) then
-            FSharpValue.GetTupleFields(tuple)
-        else
-            [| tuple |]
-    t.GetMethods((BindingFlags.Static ||| BindingFlags.Public)) |>
-    Array.filter hasTestableReturnType |>
-    Array.map(fun m -> 
-        let genericMap = new Dictionary<_,_>()
-        //this needs IGen cause can't cast Gen<anything> to Gen<obj> directly (no variance!)
-        let gen = m.GetParameters() 
-                    |> Array.map(fun p -> (getGenerator genericMap p.ParameterType :?> IGen).AsGenObject)
-                    |> Array.to_list
-                    |> sequence
-                    |> (fun gen -> gen.Map (List.to_array >> makeTuple))
-        let property = makeProperty (unTuple >> (invokeMethod m)) (m.ReturnType)
-        checkProperty {config with name = t.Name+"."+m.Name} (forAll gen property)) |> ignore
-
-let rec private findFunctionArgumentTypes fType = 
-    if not (FSharpType.IsFunction fType) then  
-            ([],fType)
-    else
-        let dom,range = FSharpType.GetFunctionElements fType
-        let args,ret = findFunctionArgumentTypes range
-        (dom :: args,ret)
-
-let private invokeFunction f args = 
-    f.GetType().InvokeMember("Invoke", System.Reflection.BindingFlags.InvokeMethod, null, f, args)
-
-//let checkFunction config (f :'a ->Property) = 
-//    let genericMap = new Dictionary<_,_>()  
-//    let gen = typeof<'a> 
-//                |> getGenerator genericMap 
-//                |> (fun g -> (g :?> IGen).AsGenObject.Map(unbox))
-//                //|> (fun g -> g.Map (unbox))
-////    let args,ret = findFunctionArgumentTypes (f.GetType()) 
-////    let gen = args    
-////                |> List.map(fun p -> (getGenerator genericMap p  :?> IGen).AsGenObject )
-////                |> sequence
-////                |> (fun gen -> gen.Map (fun lobj -> lobj |> List.hd |> unbox<'a>))//FSharpValue.MakeTuple (List.to_array lobj, FSharpType.MakeTupleType <| List.to_array args) |> unbox<'a>))
-//    //let property = makeProperty (invokeFunction f) ret
-//    checkProperty config (forAll gen f)
-
-
-let checkFunction config boxedFunc =
-    let args,ret = findFunctionArgumentTypes (boxedFunc.GetType())
-    let genericMap = new Dictionary<_,_>() 
-    let gens = args |> List.map(fun p -> (getGenerator genericMap p :?> IGen).AsGenObject)
-    let rec forAlls gens boxf argacc =
-        match gens with
-        | [x] -> forAll x (fun xp -> makeProperty (invokeFunction boxf) ret (List.to_array ((box xp)::argacc)))
-        | x::xs -> forAll x (fun xp -> forAlls xs boxf (xp::argacc))
-        | _ -> failwith "bug in makeCheckFunction.forAlls"
-    checkProperty config (forAlls gens boxedFunc [])
-
-///Check the given Property or members of the given class Type or the given function, depending
-///on the type of the argument.
-let check config (whatever:obj) =
-    match whatever with
-        | :? Property as p -> checkProperty config p
-        | :? Type as t ->  checkType config t
-        | f -> checkFunction config f
-        //| _ -> failwith "unrecgnized type"
-        
-=======
-
-//let rec private findFunctionArgumentTypes fType = 
-//    if not (FSharpType.IsFunction fType) then  
-//            ([],fType)
-//    else
-//        let dom,range = FSharpType.GetFunctionElements fType
-//        let args,ret = findFunctionArgumentTypes range
-//        (dom :: args,ret)
-//
-//let private invokeFunction f args = 
-//    f.GetType().InvokeMember("Invoke", System.Reflection.BindingFlags.InvokeMethod, null, f, args)
-
-//let private checkFunction config f = 
-//    let genericMap = new Dictionary<_,_>()  
-//    let args,ret = findFunctionArgumentTypes (f.GetType())  
-//    let gen = args    
-//                |> List.map(fun p -> (getGenerator genericMap p  :?> IGen).AsGenObject )
-//                |> sequence
-//                |> (fun gen -> gen.Map List.to_array)
-//    let property = makeProperty (invokeFunction f) ret
-//    checkProperty config (forAll gen property) |> ignore
-
-///Check the given Property or members of the given class Type or the given function, depending
-///on the type of the argument.
-//let check config (whatever:obj) =
-//    match whatever with
-//        | :? Property as p -> checkProperty config p
-//        | :? Type as t ->  checkType config t
-//        | f -> checkFunction config f
-
-let checkProperty config p = runner config (forAll arbitrary p)
-
-let private checkMethodInfo = typeof<Config>.DeclaringType.GetMethod("check",BindingFlags.Static ||| BindingFlags.Public)
-
-let private arrayToTupleType (arr:Type[]) =
-    if arr.Length = 0 then
-        typeof<unit>
-    elif arr.Length = 1 then
-        arr.[0]
-    else
-        FSharpType.MakeTupleType(arr)
-
-let private tupleToArray t = 
-    let ttype = t.GetType()
-    if FSharpType.IsTuple ttype then
-        FSharpValue.GetTupleFields(t)
-    else
-        [|t|]
-
-let checkType config (t:Type) = 
-    t.GetMethods(BindingFlags.Static ||| BindingFlags.Public) |>
-    Array.filter hasTestableReturnType |>
-    Array.iter(fun m -> 
-//        let genericMap = new Dictionary<_,_>()
-//        //this needs IGen cause can't cast Gen<anything> to Gen<obj> directly (no variance!)
-//        let gen = m.GetParameters() 
-//                    |> Array.map(fun p -> (getGenerator genericMap p.ParameterType :?> IGen).AsGenObject)
-//                    |> Array.to_list
-//                    |> sequence
-//                    |> (fun gen -> gen.Map List.to_array)
-//        let property = makeProperty (invokeMethod m) (m.ReturnType)
-//        static members:   'method firstArg Second' gets compiled as 'method(firstArg):FastFunc<second,res>
-//                          'method firstArg' gets compiled as method(firstArg)
-//          let in module: let f first second third gets compiled as f(first,second,third)
-        let fromP = m.GetParameters() |> Array.map (fun p -> p.ParameterType) |> arrayToTupleType
-        let toP = m.ReturnType
-        let funType = FSharpType.MakeFunctionType(fromP, toP)
-        let funValue = FSharpValue.MakeFunction(funType, tupleToArray >> invokeMethod m)
-        let c = {config with name = t.Name+"."+m.Name}
-        let genericM = checkMethodInfo.MakeGenericMethod([|fromP;toP|])
-        genericM.Invoke(null, [|box c; funValue|]) |> ignore
-        )
-
->>>>>>> 98c71b9e
-
-///Check with the configuration 'quick'.  
-let quickCheck p = p |> checkProperty quick
-///Check with the configuration 'verbose'.
-let verboseCheck p = p |> checkProperty verbose 
-
-///Check all properties in given type with configuration 'quick'
-let quickCheckAll t = t |> checkType quick
-/// Check all properties in given type with configuration 'verbose'
-let verboseCheckAll t = t |> checkType verbose +#light
+
+namespace FsCheck
+
+[<AutoOpen>]
+module Runner
+
+open System
+open System.Collections.Generic
+open System.Reflection
+open Random
+open Microsoft.FSharp.Reflection
+open Generator
+open Property
+
+type TestData = { NumberOfTests: int; Stamps: seq<int * list<string>>}
+type TestResult = 
+    | True of TestData
+    | False of TestData * list<obj> * option<Exception> //the arguments that produced the failed test
+    | Exhausted of TestData
+    
+type private TestStep = 
+    | Generated of list<obj>    //test number and generated arguments (test not yet executed)
+    | Passed of list<string>    //passed, test number and stamps for this test
+    | Falsified of list<obj> * option<Exception>   //falsified the property with given arguments, potentially exception was thrown
+    | Failed                    //generated arguments did not pass precondition
+
+///For implementing your own test runner.
+type IRunner =
+    ///Called whenever arguments are generated and after the test is run.
+    abstract member OnArguments: int * list<obj> * (int -> list<obj> -> string) -> unit
+    ///Called whenever all tests are done, either True, False or Exhausted.
+    abstract member OnFinished: string * TestResult -> unit
+
+///For configuring a run.
+type Config = 
+    { maxTest : int
+      maxFail : int
+      name    : string
+      size    : float -> float  //determines size passed to the generator as funtion of the previous size. Rounded up.
+                            //float is used to allow for smaller increases than 1.
+                            //note: in QuickCheck, this is a function of the test number!
+      every   : int -> list<obj> -> string  //determines what to print if new arguments args are generated in test n
+      runner  : IRunner } //the test runner 
+
+
+let private (|Lazy|) (inp:Lazy<'a>) = inp.Force()             
+
+let rec private test initSize resize rnd0 gen =
+    seq { let rnd1,rnd2 = split rnd0
+          let newSize = resize initSize
+          let result = generate (newSize |> round |> int) rnd2 gen
+          yield Generated result.arguments
+          match result.ok with
+            | None -> 
+                yield Failed  
+                yield! test newSize resize rnd1 gen
+            | Some (Lazy true) -> 
+                yield Passed result.stamp
+                yield! test newSize resize rnd1 gen
+            | Some (Lazy false) -> 
+                yield Falsified (result.arguments,result.exc)
+                yield! test newSize resize rnd1 gen
+    }
+
+let private testsDone config outcome ntest stamps =    
+    let entry (n,xs) = (100 * n / ntest),xs
+    let table = stamps 
+                |> Seq.filter (fun l -> l <> []) 
+                |> Seq.sort_by (fun x -> x) 
+                |> Seq.group_by (fun x -> x) 
+                |> Seq.map (fun (l, ls) -> (Seq.length ls, l))
+                |> Seq.sort_by (fun (l, ls) -> l)
+                |> Seq.map entry
+                //|> Seq.to_list
+                //|> display
+    let testResult =
+        match outcome with
+            | Passed _ -> True { NumberOfTests = ntest; Stamps = table }
+            | Falsified (args,exc) -> False ({ NumberOfTests = ntest; Stamps = table }, args, exc)
+            | Failed _ -> Exhausted { NumberOfTests = ntest; Stamps = table }
+            | _ -> failwith "Test ended prematurely"
+    config.runner.OnFinished(config.name,testResult)
+    //Console.Write(message outcome + " " + any_to_string ntest + " tests" + table:string)
+
+let private runner config property = 
+    let testNb = ref 0
+    let failedNb = ref 0
+    let lastStep = ref Failed
+    test 0.0 (config.size) (newSeed()) (evaluate property) |>
+    Seq.take_while (fun step ->
+        lastStep := step
+        match step with
+            | Generated args -> config.runner.OnArguments(!testNb, args, config.every); true//Console.Write(config.every !testNb args); true
+            | Passed _ -> testNb := !testNb + 1; !testNb <> config.maxTest //stop if we have enough tests
+            | Falsified _ -> testNb := !testNb + 1; false //falsified, always stop
+            | Failed -> failedNb := !failedNb + 1; !failedNb <> config.maxFail) |> //failed, stop if we have too much failed tests
+    Seq.fold (fun acc elem ->
+        match elem with
+            | Passed stamp -> (stamp :: acc)
+            | _ -> acc
+    ) [] |>   
+    testsDone config !lastStep !testNb
+
+let testFinishedToString name testResult = 
+    let display l = match l with
+                        | []  -> ".\n"
+                        | [x] -> " (" + x + ").\n"
+                        | xs  -> ".\n" + List.fold_left (fun acc x -> x + ".\n"+ acc) "" xs
+    let rec intersperse sep l = match l with
+                                | [] -> []
+                                | [x] -> [x]
+                                | x::xs -> x :: sep :: intersperse sep xs
+    let entry (p,xs) = any_to_string p + "% " + (intersperse ", " xs |> Seq.to_array |> String.Concat)
+    let stamps_to_string s = s |> Seq.map entry |> Seq.to_list |> display
+    let name = (name+"-")
+    let printArgs = List.map any_to_string >> intersperse "\n" >> List.reduce_left (+)
+    match testResult with
+        | True data -> sprintf "%sOk, passed %i tests%s" name data.NumberOfTests (data.Stamps |> stamps_to_string )
+        | False (data, args, None) -> sprintf "%sFalsifiable, after %i tests: \n%s\n" name data.NumberOfTests (args |> printArgs) 
+        | False (data, args, Some exc) -> sprintf "%sFalsifiable, after %i tests: \n%s\n with exception:\n%O" name data.NumberOfTests (args |> printArgs) exc
+
+
+        | Exhausted data -> sprintf "%sArguments exhausted after %i tests%s" name data.NumberOfTests (data.Stamps |> stamps_to_string )
+
+
+let consoleRunner =
+    { new IRunner with
+        member x.OnArguments (ntest,args, every) =
+            printf "%s" (every ntest args)
+        member x.OnFinished(name,testResult) = 
+            printf "%s" (testFinishedToString name testResult)
+    }
+       
+//let private checkProperty config property = runner config property
+
+///The quick configuration only prints a summary result at the end of the test.
+let quick = { maxTest = 100
+              maxFail = 1000
+              name    = ""
+              size    = fun prevSize -> prevSize + 0.5
+              every   = fun ntest args -> "" 
+              runner  = consoleRunner } 
+
+///The verbose configuration prints each generated argument.
+let verbose = 
+    { quick with every = fun n args -> any_to_string n + ":\n" + (args |> List.fold_left (fun b a -> any_to_string a + "\n" + b) "")  }
+
+// resolve fails if the generic type is only determined by the return type 
+//(e.g., Array.zero_create) but that is easily fixed by additionally passing in the return type...
+let rec private resolve (acc:Dictionary<_,_>) (a:Type, f:Type) =
+    if f.IsGenericParameter then
+        if not (acc.ContainsKey(f)) then acc.Add(f,a)
+    else 
+        if a.HasElementType then resolve acc (a.GetElementType(), f.GetElementType())
+        Array.zip (a.GetGenericArguments()) (f.GetGenericArguments()) |>
+        Array.iter (resolve acc)
+
+let private invokeMethod (m:MethodInfo) args =
+    let m = if m.ContainsGenericParameters then
+                let typeMap = new Dictionary<_,_>()
+                Array.zip args (m.GetParameters()) |> 
+                Array.iter (fun (a,f) -> resolve typeMap (a.GetType(),f.ParameterType))  
+                let actuals = 
+                    m.GetGenericArguments() |> 
+                    Array.map (fun formal -> typeMap.[formal])
+                m.MakeGenericMethod(actuals)
+            else 
+                m
+    m.Invoke(null, args)
+
+let private hasTestableReturnType (m:MethodInfo) =
+    m.ReturnType = typeof<bool> 
+    || m.ReturnType = typeof<Lazy<bool>> 
+    || m.ReturnType = typeof<Property>
+
+//let private makeProperty invoker returnType args = 
+//    if returnType = typeof<bool> then
+//        invoker args |> unbox<bool> |> propl
+//    elif returnType = typeof<Lazy<bool>> then
+//        invoker args |> unbox<Lazy<bool>> |> prop
+//    elif returnType = typeof<Property> then
+//        invoker args |> unbox<Property>
+//    else
+//        failwith "Invalid return type: must be either bool, Lazy<bool> or Property"
+
+
+
+//let rec private findFunctionArgumentTypes fType = 
+//    if not (FSharpType.IsFunction fType) then  
+//            ([],fType)
+//    else
+//        let dom,range = FSharpType.GetFunctionElements fType
+//        let args,ret = findFunctionArgumentTypes range
+//        (dom :: args,ret)
+//
+//let private invokeFunction f args = 
+//    f.GetType().InvokeMember("Invoke", System.Reflection.BindingFlags.InvokeMethod, null, f, args)
+
+//let private checkFunction config f = 
+//    let genericMap = new Dictionary<_,_>()  
+//    let args,ret = findFunctionArgumentTypes (f.GetType())  
+//    let gen = args    
+//                |> List.map(fun p -> (getGenerator genericMap p  :?> IGen).AsGenObject )
+//                |> sequence
+//                |> (fun gen -> gen.Map List.to_array)
+//    let property = makeProperty (invokeFunction f) ret
+//    checkProperty config (forAll gen property) |> ignore
+
+///Check the given Property or members of the given class Type or the given function, depending
+///on the type of the argument.
+//let check config (whatever:obj) =
+//    match whatever with
+//        | :? Property as p -> checkProperty config p
+//        | :? Type as t ->  checkType config t
+//        | f -> checkFunction config f
+
+let checkProperty config p = runner config (forAll arbitrary p)
+
+let private checkMethodInfo = typeof<Config>.DeclaringType.GetMethod("checkProperty",BindingFlags.Static ||| BindingFlags.Public)
+
+let private arrayToTupleType (arr:Type[]) =
+    if arr.Length = 0 then
+        typeof<unit>
+    elif arr.Length = 1 then
+        arr.[0]
+    else
+        FSharpType.MakeTupleType(arr)
+
+let private tupleToArray t = 
+    let ttype = t.GetType()
+    if FSharpType.IsTuple ttype then
+        FSharpValue.GetTupleFields(t)
+    else
+        [|t|]
+
+let checkType config (t:Type) = 
+    t.GetMethods(BindingFlags.Static ||| BindingFlags.Public) |>
+    Array.filter hasTestableReturnType |>
+    Array.iter(fun m -> 
+//        let genericMap = new Dictionary<_,_>()
+//        //this needs IGen cause can't cast Gen<anything> to Gen<obj> directly (no variance!)
+//        let gen = m.GetParameters() 
+//                    |> Array.map(fun p -> (getGenerator genericMap p.ParameterType :?> IGen).AsGenObject)
+//                    |> Array.to_list
+//                    |> sequence
+//                    |> (fun gen -> gen.Map List.to_array)
+//        let property = makeProperty (invokeMethod m) (m.ReturnType)
+//        static members:   'method firstArg Second' gets compiled as 'method(firstArg):FastFunc<second,res>
+//                          'method firstArg' gets compiled as method(firstArg)
+//          let in module: let f first second third gets compiled as f(first,second,third)
+        let fromP = m.GetParameters() |> Array.map (fun p -> p.ParameterType) |> arrayToTupleType
+        let toP = m.ReturnType
+        let funType = FSharpType.MakeFunctionType(fromP, toP)
+        let funValue = FSharpValue.MakeFunction(funType, tupleToArray >> invokeMethod m)
+        let c = {config with name = t.Name+"."+m.Name}
+        let genericM = checkMethodInfo.MakeGenericMethod([|fromP;toP|])
+        genericM.Invoke(null, [|box c; funValue|]) |> ignore
+        )
+
+
+///Check with the configuration 'quick'.  
+let quickCheck p = p |> checkProperty quick
+///Check with the configuration 'verbose'.
+let verboseCheck p = p |> checkProperty verbose 
+
+///Check all properties in given type with configuration 'quick'
+let quickCheckAll t = t |> checkType quick
+/// Check all properties in given type with configuration 'verbose'
+let verboseCheckAll t = t |> checkType verbose 