// --------------------------------------------------------------------------------------
// FAKE build script 
// --------------------------------------------------------------------------------------
#r "paket: groupref Build //"
#load "./.fake/build.fsx/intellisense.fsx"

open System
open System.IO

open Fake.Api
open Fake.Core
open Fake.Core.TargetOperators
open Fake.BuildServer
open Fake.DotNet
open Fake.DotNet.Testing
open Fake.IO
open Fake.IO.FileSystemOperators
open Fake.IO.Globbing.Operators
open Fake.Tools.Git

// Information about each project is used
//  - for version and project name in generated AssemblyInfo file
//  - by the generated NuGet package 
//  - to run tests and to publish documentation on GitHub gh-pages
//  - for documentation, you also need to edit info in "docs/tools/generate.fsx"

type ProjectInfo =
  { /// The name of the project 
    /// (used by attributes in AssemblyInfo, name of a NuGet package and directory in 'src')
    Name : string
    /// Short summary of the project
    /// (used as description in AssemblyInfo and as a short summary for NuGet package)
    Summary : string
  }

//File that contains the release notes.
let releaseNotes = "FsCheck Release Notes.md"

/// Solution or project files to be built during the building process
let solution = "FsCheck.sln"

/// Pattern specifying assemblies to be tested
let testAssemblies = "tests/**/bin/Release/netcoreapp3.1/*.Test.dll"

// Git configuration (used for publishing documentation in gh-pages branch)
// The profile where the project is posted
let gitOwner = "fscheck"
let gitHome = sprintf "ssh://github.com/%s" gitOwner
// gitraw location - used for source linking
let gitRaw = Environment.environVarOrDefault "gitRaw" "https://raw.github.com/fscheck"
// The name of the project on GitHub
let gitName = "FsCheck"

// Read additional information from the release notes document
Environment.CurrentDirectory <- __SOURCE_DIRECTORY__
let release = ReleaseNotes.load releaseNotes

let isAppVeyorBuild = BuildServer.buildServer = BuildServer.AppVeyor
let buildDate = DateTime.UtcNow
let buildVersion = 
    let isVersionTag (tag:string) = Version.TryParse tag |> fst
    let hasRepoVersionTag = isAppVeyorBuild && AppVeyor.Environment.RepoTag && isVersionTag AppVeyor.Environment.RepoTagName
    let assemblyVersion = if hasRepoVersionTag then AppVeyor.Environment.RepoTagName else release.NugetVersion
    if isAppVeyorBuild then sprintf "%s-b%s" assemblyVersion AppVeyor.Environment.BuildNumber
    else assemblyVersion

let packages =
  [
    { Name = "FsCheck"
      Summary = "FsCheck is a tool for testing .NET programs automatically using randomly generated test cases."
    }
    { Name = "FsCheck.NUnit"
      Summary = "Integrates FsCheck with NUnit"
    }
    { Name = "FsCheck.Xunit"
      Summary = "Integrates FsCheck with xUnit.NET"
    }
  ]

Target.create "BuildVersion" (fun _ -> 
    Shell.Exec("appveyor", sprintf "UpdateBuild -Version \"%s\"" buildVersion) |> ignore
)

// Generate assembly info files with the right version & up-to-date information
Target.create "AssemblyInfo" (fun _ ->
    packages |> Seq.iter (fun package ->
    let fileName = "src/" + package.Name + "/AssemblyInfo.fs"
    
    AssemblyInfoFile.createFSharp fileName
        ([AssemblyInfo.Title package.Name
          AssemblyInfo.Product package.Name
          AssemblyInfo.Description package.Summary
          AssemblyInfo.Version release.AssemblyVersion
          AssemblyInfo.FileVersion release.AssemblyVersion
          AssemblyInfo.KeyFile "../../FsCheckKey.snk"
        ] @ (if package.Name = "FsCheck" || package.Name = "FsCheck.Xunit"
             then [AssemblyInfo.InternalsVisibleTo("FsCheck.Test")] else []))
    )
)

// --------------------------------------------------------------------------------------
// Clean build results

Target.create "Clean" (fun _ ->
    Shell.cleanDirs ["bin"; "temp"; "output"]
)

// --------------------------------------------------------------------------------------
// Build library & test project

Target.create "Build" (fun _ ->
    DotNet.restore id solution
    DotNet.build (fun opt -> { opt with Configuration = DotNet.BuildConfiguration.Release }) solution
)

// --------------------------------------------------------------------------------------
// Run the unit tests

let runAndCheck (f: unit -> ProcessResult) =
  let result = f()
  if not result.OK then
    failwithf "%A" result

Target.create "RunTests" (fun _ ->
    for testAssembly in  !! testAssemblies do
       runAndCheck (fun () -> DotNet.exec id "test" testAssembly)

)

// --------------------------------------------------------------------------------------
// Build a NuGet package

Target.create "PaketPack" (fun _ ->
    Paket.pack (fun p ->
      { p with
          OutputPath = "bin"
          Version = buildVersion
          ReleaseNotes = String.toLines release.Notes
      })
)

Target.create "PaketPush" (fun _ ->
    Paket.push (fun p ->
        { p with 
            WorkingDir = "bin"
        })
)

// --------------------------------------------------------------------------------------
// Generate the documentation

let fsdocParameters = [
  "fsdocs-release-notes-link https://github.com/fscheck/FsCheck/blob/master/FsCheck%20Release%20Notes.md"
  "fsdocs-license-link https://github.com/fscheck/FsCheck/blob/master/License.txt"
  "fsdocs-navbar-position fixed-left"
]

let fsdocProperties = [
  "Configuration=Release"
  "TargetFramework=netstandard2.0"
]

let checkResult (r:ProcessResult) =
  if not r.OK then
    failwithf "%A" r

Target.create "Docs" (fun _ ->
    Shell.cleanDir ".fsdocs"
    DotNet.exec id "fsdocs" ("build --strict --eval --clean"
      + " --projects src/FsCheck/FsCheck.fsproj" 
<<<<<<< HEAD
      + " --property " + String.Join(" ", fsdocProperties) 
      + " --parameters " + String.Join(" ", fsdocParameters)) |> checkResult
=======
      + " --properties " + String.Join(" ",fsdocProperties) 
      + " --parameters " + String.Join(" ", fsdocParameters)) |> ignore
>>>>>>> a7fd9db8
)

Target.create "WatchDocs" (fun _ ->
    Shell.cleanDir ".fsdocs"
    DotNet.exec id "fsdocs" ("watch --eval"
      + " --projects src/FsCheck/FsCheck.fsproj" 
<<<<<<< HEAD
      + " --property " + String.Join(" ",fsdocProperties) 
      + " --parameters " + String.Join(" ", fsdocParameters)) |> checkResult
=======
      + " --properties " + String.Join(" ",fsdocProperties) 
      + " --parameters " + String.Join(" ", fsdocParameters)) |> ignore
>>>>>>> a7fd9db8
)

// --------------------------------------------------------------------------------------
// Release Scripts

Target.create "ReleaseDocs" (fun _ ->
    let tempDocsDir = "temp/gh-pages"
    Shell.cleanDir tempDocsDir
    Repository.cloneSingleBranch "" ("git@github.com:fscheck/FsCheck.git") "gh-pages" tempDocsDir

    Repository.fullclean tempDocsDir
    Shell.copyRecursive "output" tempDocsDir true |> Trace.tracefn "%A"
    Staging.stageAll tempDocsDir
    Commit.exec tempDocsDir (sprintf "Update generated documentation for version %s" buildVersion)
    Branches.push tempDocsDir
)

Target.create "Release" (fun _ ->
    let user = Environment.environVarOrDefault "github-user" (UserInput.getUserInput "Username: ")
    let pw = Environment.environVarOrDefault "github-pw" (UserInput.getUserPassword "Password: ")
    let remote =
        CommandHelper.getGitResult "" "remote -v"
        |> Seq.filter (fun (s: string) -> s.EndsWith("(push)"))
        |> Seq.tryFind (fun (s: string) -> s.Contains(gitOwner + "/" + gitName))
        |> function None -> gitHome + "/" + gitName | Some (s: string) -> s.Split().[0]

    Staging.stageAll ""
    Commit.exec "" (sprintf "Bump version to %s" release.NugetVersion)
    Branches.pushBranch "" remote (Information.getBranchName "")

    Branches.tag "" release.NugetVersion
    Branches.pushTag "" remote release.NugetVersion

    // release on github
    GitHub.createClient user pw
    |> GitHub.draftNewRelease gitOwner gitName release.NugetVersion (release.SemVer.PreRelease <> None) release.Notes
    // to upload a file: |> GitHub.uploadFiles "PATH_TO_FILE"
    |> GitHub.publishDraft
    |> Async.RunSynchronously
)

// --------------------------------------------------------------------------------------
// Run all targets by default. Invoke 'build <Target>' to override

Target.create "CI" ignore
Target.create "Tests" ignore

"Clean"
  =?> ("BuildVersion", isAppVeyorBuild)
  ==> "AssemblyInfo"
  ==> "Build"
  ==> "RunTests"
  ==> "Tests"

"Build"
  ==> "Docs"

"Docs"
  =?> ("ReleaseDocs", BuildServer.isLocalBuild)
  ==> "Release"

"Tests"
  ==> "PaketPack"
  ==> "PaketPush"
  ==> "Release"

"Docs"
  ==> "CI"

"Tests"
  ==> "PaketPack"
  ==> "CI"

Target.runOrDefault "RunTests"<|MERGE_RESOLUTION|>--- conflicted
+++ resolved
@@ -168,26 +168,16 @@
     Shell.cleanDir ".fsdocs"
     DotNet.exec id "fsdocs" ("build --strict --eval --clean"
       + " --projects src/FsCheck/FsCheck.fsproj" 
-<<<<<<< HEAD
-      + " --property " + String.Join(" ", fsdocProperties) 
+      + " --properties " + String.Join(" ",fsdocProperties) 
       + " --parameters " + String.Join(" ", fsdocParameters)) |> checkResult
-=======
-      + " --properties " + String.Join(" ",fsdocProperties) 
-      + " --parameters " + String.Join(" ", fsdocParameters)) |> ignore
->>>>>>> a7fd9db8
 )
 
 Target.create "WatchDocs" (fun _ ->
     Shell.cleanDir ".fsdocs"
     DotNet.exec id "fsdocs" ("watch --eval"
       + " --projects src/FsCheck/FsCheck.fsproj" 
-<<<<<<< HEAD
-      + " --property " + String.Join(" ",fsdocProperties) 
+      + " --properties " + String.Join(" ",fsdocProperties) 
       + " --parameters " + String.Join(" ", fsdocParameters)) |> checkResult
-=======
-      + " --properties " + String.Join(" ",fsdocProperties) 
-      + " --parameters " + String.Join(" ", fsdocParameters)) |> ignore
->>>>>>> a7fd9db8
 )
 
 // --------------------------------------------------------------------------------------
