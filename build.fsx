--- conflicted
+++ resolved
@@ -168,16 +168,8 @@
     !! testAssemblies
     |> Fake.XUnit2Helper.xUnit2 (fun p -> 
             {p with 
-<<<<<<< HEAD
                 ToolPath = "packages/xunit.runner.console/tools/xunit.console.exe"
-                ShadowCopy = false
-                HtmlOutput = not (isLinux || isMacOS)
-                XmlOutput = false
-                OutputDir = "temp" }) 
-=======
-                ToolPath = "packages/xunit.runners/tools/xunit.console.clr4.exe"
                 ShadowCopy = false }) 
->>>>>>> 926122ab
 )
 
 // --------------------------------------------------------------------------------------
