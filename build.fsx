--- conflicted
+++ resolved
@@ -40,11 +40,7 @@
 let solution = "FsCheck.sln"
 
 /// Pattern specifying assemblies to be tested
-<<<<<<< HEAD
-let testAssemblies = "tests/**/bin/Release/netcoreapp3.1/*.Test.dll"
-=======
 let testAssemblies = "tests/**/bin/Release/net5.0/*.Test.dll"
->>>>>>> 83d3f3e8
 
 // Git configuration (used for publishing documentation in gh-pages branch)
 // The profile where the project is posted
@@ -126,14 +122,8 @@
     failwithf "%A" result
 
 Target.create "RunTests" (fun _ ->
-<<<<<<< HEAD
-    for testAssembly in  !! testAssemblies do
-       runAndCheck (fun () -> DotNet.exec id "test" testAssembly)
-
-=======
   "tests/FsCheck.Test/"
   |> DotNet.test (fun opt -> { opt with Configuration = DotNet.BuildConfiguration.Release })
->>>>>>> 83d3f3e8
 )
 
 // --------------------------------------------------------------------------------------
