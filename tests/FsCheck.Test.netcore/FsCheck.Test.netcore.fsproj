--- conflicted
+++ resolved
@@ -4,13 +4,10 @@
     <AssemblyName>FsCheck.Test</AssemblyName>
     <TargetFramework>netcoreapp1.1</TargetFramework>
     <PackageTargetFallback>$(PackageTargetFallback);portable-net45+win8+wp8+wpa81</PackageTargetFallback>
-<<<<<<< HEAD
-=======
   </PropertyGroup>
 
   <PropertyGroup Condition="'$(Configuration)|$(Platform)'=='Debug|AnyCPU'">
     <DefineConstants>DEBUG;NETCOREAPP1_1;NETSTANDARD1_6</DefineConstants>
->>>>>>> f42523bf
   </PropertyGroup>
 
   <ItemGroup>
@@ -20,7 +17,6 @@
     <Compile Include="../FsCheck.Test/Gen.fs" Link="Gen.fs" />
     <Compile Include="../FsCheck.Test/Arbitrary.fs" Link="Arbitrary.fs" />    
     <Compile Include="../FsCheck.Test/Property.fs" Link="Property.fs" />
-    <Compile Include="../FsCheck.Test/Commands.fs" Link="Commands.fs" />
     <Compile Include="../FsCheck.Test/StateMachine.fs" Link="StateMachine.fs" />    
     <Compile Include="../FsCheck.Test/Runner.fs" Link="Runner.fs" />
   </ItemGroup>
