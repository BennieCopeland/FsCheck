--- conflicted
+++ resolved
@@ -112,11 +112,8 @@
     <Compile Include="Runner.fs" />
     <Compile Include="Fluent.fs" />
     <None Include="paket.references" />
-<<<<<<< HEAD
     <Content Include="App.config" />
-=======
     <None Include="App.config" />
->>>>>>> 5515b40f
   </ItemGroup>
   <ItemGroup>
     <Reference Include="FSharp.Core, Version=$(TargetFSharpCoreVersion), Culture=neutral, PublicKeyToken=b03f5f7f11d50a3a">
