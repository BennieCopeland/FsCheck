﻿
namespace FsCheck.Test

module Arbitrary =

    open Xunit    
    open FsCheck
    open FsCheck.Xunit
    open System
    open System.Globalization
    open System.Collections.Generic
#if !NETSTANDARD1_6
    open System.Net
    open System.Net.Mail
#endif
    open Helpers
    open Arb
    open Swensen.Unquote
    
    [<Property>]
    let Unit() = 
        assertTrue ( generate<unit> |> sample 10 |> Seq.forall ((=) ()) )
        assertTrue ( shrink<unit>() |> Seq.isEmpty )
    
    [<Property>]
    let Boolean (b:bool) =
        assertTrue ( generate<bool> |> sample 10 |> Seq.forall (fun _ -> true) )
        assertTrue ( shrink<bool> b |> Seq.isEmpty )
    
    [<Property>]
    let Int16 (NonNegativeInt size) (v:int16) =
        assertTrue ( generate<int16> |> Gen.resize size |> sample 10 |> Seq.forall (fun v -> -size <= int v && int v <= size) )
        assertTrue ( shrink<int16> v |> Seq.forall (fun shrunkv -> shrunkv <= abs v) )

    [<Property>]
    let DoNotSizeInt16 (DoNotSize v as doNotSizeV) =
        //could theoretically go wrong, if all the values do happen to be zero.
        assertTrue ( generate<DoNotSize<int16>> |> Gen.resize 0 |> sample 100 |> Seq.exists (fun (DoNotSize v) -> v <> 0s) )
        assertTrue ( shrink<DoNotSize<int16>> doNotSizeV |> Seq.forall (fun (DoNotSize shrunkv) -> shrunkv <= abs v) )

    [<Property>]
    let UInt16 (NonNegativeInt size) (v:uint16) =
        assertTrue (  generate<uint16> |> Gen.resize size |> sample 10 |> Seq.forall (fun v -> int v <= size) )
        assertTrue (  shrink<uint16> v |> Seq.forall (fun shrunkv -> shrunkv <= v) )

    [<Property>]
    let DoNotSizeUInt16 (DoNotSize v as doNotSizeV) =
        //could theoretically go wrong, if all the values do happen to be zero.
        assertTrue (  generate<DoNotSize<uint16>> |> Gen.resize 0 |> sample 100 |> Seq.exists (fun (DoNotSize v) -> v <> 0us) )
        assertTrue (  shrink<DoNotSize<uint16>> doNotSizeV |> Seq.forall (fun (DoNotSize shrunkv) -> shrunkv <= v) )

    [<Property>]
    let Int32 (NonNegativeInt size) (v:int) =
        assertTrue (  generate<int> |> Gen.resize size |> sample 10 |> Seq.forall (fun v -> -size <= v && v <= size) )
        assertTrue (  shrink<int> v |> Seq.forall (fun shrunkv -> shrunkv <= abs v) )

    [<Property>]
    let DoNotSizeInt32 (DoNotSize v as doNotSizeV) =
        //could theoretically go wrong, if all the values do happen to be zero.
        assertTrue (  generate<DoNotSize<int>> |> Gen.resize 0 |> sample 100 |> Seq.exists (fun (DoNotSize v) -> v <> 0) )
        assertTrue (  shrink<DoNotSize<int>> doNotSizeV |> Seq.forall (fun (DoNotSize shrunkv) -> shrunkv <= abs v) )

    [<Property>]
    let UInt32 (NonNegativeInt size) (v:uint32) =
        assertTrue ( generate<uint32> |> Gen.resize size |> sample 10 |> Seq.forall (fun v -> int v <= size) )
        assertTrue ( shrink<uint32> v |> Seq.forall (fun shrunkv -> shrunkv <= v) )

    [<Property>]
    let DoNotSizeUInt32 (DoNotSize v as doNotSizeV) =
        //could theoretically go wrong, if all the values do happen to be zero.
        assertTrue (  generate<DoNotSize<uint32>> |> Gen.resize 0 |> sample 100 |> Seq.exists (fun (DoNotSize v) -> v <> 0u) )
        assertTrue (  shrink<DoNotSize<uint32>> doNotSizeV |> Seq.forall (fun (DoNotSize shrunkv) -> shrunkv <= v) )

    [<Property>]
    let Int64 (NonNegativeInt size) (value: int64) = 
        assertTrue ( generate<int64> |> Gen.resize size |> sample 10 |> Seq.forall (fun v -> -(int64 size) <= v && v <= int64 size) )
        assertTrue ( shrink<int64> value |> Seq.forall (fun shrunkv -> (int shrunkv) <= abs (int value)) )
                
    [<Property>]
    let DoNotSizeInt64 (DoNotSize v as doNotSizeV) =
        //could theoretically go wrong, if all the values do happen to be zero.
        assertTrue ( generate<DoNotSize<int64>> |> Gen.resize 0 |> sample 100 |> Seq.exists (fun (DoNotSize v) -> v <> 0L) )
        assertTrue ( shrink<DoNotSize<int64>> doNotSizeV |> Seq.forall (fun (DoNotSize shrunkv) -> shrunkv <= abs v) )

    [<Property>]
    let UInt64 (NonNegativeInt size) (v:uint64) =
        assertTrue ( generate<uint64> |> Gen.resize size |> sample 10 |> Seq.forall (fun v -> int v <= size) )
        assertTrue ( shrink<uint64> v |> Seq.forall (fun shrunkv -> shrunkv <= v) )

    [<Property>]
    let DoNotSizeUInt64 (DoNotSize v as doNotSizeV) =
        //could theoretically go wrong, if all the values do happen to be zero.
        assertTrue ( generate<DoNotSize<uint64>> |> Gen.resize 0 |> sample 100 |> Seq.exists (fun (DoNotSize v) -> v <> 0UL) )
        assertTrue ( shrink<DoNotSize<uint64>> doNotSizeV |> Seq.forall (fun (DoNotSize shrunkv) -> shrunkv <= v) )

    [<Property>]
    let Double (NonNegativeInt size) (value:float) =
        assertTrue ( generate<float> |> Gen.resize size |> sample 10
                |> Seq.forall (fun v -> 
                    (-2.0 * float size <= v && v <= 2.0 * float size )
                    || Double.IsNaN(v) || Double.IsInfinity(v)
                    || v = Double.Epsilon || v = Double.MaxValue || v = Double.MinValue) )
        assertTrue ( shrink<float> value 
                |> Seq.forall (fun shrunkv -> shrunkv = 0.0 || shrunkv <= abs value) )
        
    [<Property>]
    let Single (NonNegativeInt size) (value:float32) =
        assertTrue ( generate<float32> |> Gen.resize size |> sample 10
                |> Seq.forall (fun v -> 
                    (-2.0f * float32 size <= v && v <= 2.0f * float32 size )
                    || Single.IsNaN(v) || Single.IsInfinity(v)
                    || v = Single.Epsilon || v = Single.MaxValue || v = Single.MinValue) )
        assertTrue ( shrink<float32> value 
                |> Seq.forall (fun shrunkv -> shrunkv = 0.0f || shrunkv <= abs value) )

    [<Property>]
    let Byte (value:byte) =
        assertTrue ( generate<byte> |> sample 10 |> Seq.forall (fun _ -> true) ) //just check that we can generate bytes
        assertTrue ( shrink<byte> value |> Seq.forall (fun shrunkv -> (int shrunkv) <= abs (int value)) )
        
    [<Property>]
    let SByte (value:sbyte) =
        assertTrue ( generate<sbyte> |> sample 10 |> Seq.forall (fun _ -> true) ) //just check that we can generate sbytes
        assertTrue ( shrink<sbyte> value |> Seq.forall (fun shrunkv -> int shrunkv <= abs (int value) ) )

    [<Property>]
    let Char (value:char) =
        assertTrue ( generate<char> |> sample 10 |> Seq.forall (fun v -> v >= Char.MinValue && (int v) <= 127) )
        assertTrue ( shrink<char> value |> Seq.forall (fun shrunkv -> isIn  ['a';'b';'c'] shrunkv ) )

    [<Property>]
    let String (value:string) =
        assertTrue ( generate<string> |> sample 10 |> Seq.forall (fun _ -> true) )
            //or the lenght of the string is shorter, or one of its values have been shrunk
        assertTrue ( shrink<string> value |> Seq.forall (fun s -> s = null || String.length s < String.length value || (String.exists (isIn ['a';'b';'c']) s))  )

    [<Property>]
    let ``Non-empty string`` (NonEmptyString v) = 
        not (System.String.IsNullOrEmpty v)
        |> assertTrue
      
    [<Property>]
    let ``2-Tuple``((valuei:int,valuec:char) as value) =
        assertTrue ( generate<int*char> |> sample 10 |> Seq.forall (fun _ -> true) )
            //or the first value is shrunk, or the second
        assertTrue ( shrink value |> Seq.forall (fun (i,c) -> shrink valuei |> Seq.exists ((=) i) || shrink valuec |> Seq.exists ((=) c)) )
    
    [<Property>]
    let ``3-Tuple``((valuei:int,valuec:char,valueb:bool) as value) =
        assertTrue ( generate<int*char*bool> |> sample 10 |> Seq.forall (fun _ -> true) )
            //or the first value is shrunk, or the second, or the third
        assertTrue ( shrink value |> Seq.forall (fun (i,c,b) -> shrink valuei |> Seq.exists ((=) i) 
                                                                || shrink valuec |> Seq.exists ((=) c)
                                                                || shrink valueb |> Seq.exists ((=) b)) )
     
    [<Property>]
    let Option (value:option<int>) =
        assertTrue ( generate<option<int>> |> sample 10 |> Seq.forall (fun _ -> true) )
        assertTrue ( shrink value 
                |> (fun shrinks -> match value with 
                                   | None -> shrinks = Seq.empty 
                                   | Some v ->  Seq.forall2 (=) shrinks (seq { yield None; for x' in shrink v -> Some x' }) ) )

    [<Property>]
    let NonNull (value:NonNull<string>) = 
        assertTrue ( generate<NonNull<string>> |> sample 10 |> Seq.forall (fun (NonNull x) -> x <> null) )
        assertTrue ( Seq.forall (fun (NonNull x) -> x <> null) (shrink value) )

    [<Property>]
    let Nullable (value:Nullable<int>) =
        generate<Nullable<int>> |> sample 10 |> ignore
        let shrinks = shrink value 
        if value.HasValue then 
            assertTrue (Seq.forall2 (=) shrinks (seq { yield Nullable(); for x' in shrink value.Value -> Nullable x' }))
        else 
            assertTrue (shrinks = Seq.empty)

    let testFunction (f: _ -> _) (vs: _ list) =
        let tabledF = Function<_,_>.From f
        assertTrue (List.map tabledF.Value vs = List.map f vs)
        assertTrue (List.forall (fun v -> List.tryFind (fst >> (=) v) tabledF.Table = Some (v,f v)) vs)
        
    [<Property>]
    let Function (f:int->int) (vs:list<int>) =
        testFunction f vs
    
    [<Property>]
    //checks that a generated function is pure by applying it twice to the same values and checking that the results are the same.
    let FunctionIsPure (f:int->char->bool) (vs:list<int*char>) =
        assertTrue <| List.forall2 (=)
            (List.map (fun (a,b) -> f a b) vs)
            (List.map (fun (a,b) -> f a b) vs)

    [<Property>]
    let ``Fun pattern works``(Fun (f:bool->bool)) =
        let _ = f true
        let _ = f false
        ()

    [<Property>]
    let ``ThrowingFunction throws exceptions from list`` (vs:list<int>) =
        let exceptions : Exception list = 
            [ NullReferenceException("exc1")
              ArgumentNullException("exc2") ]
        let catch (ThrowingFunction f) v = 
            try
                f v |> ignore
            with 
            | :? NullReferenceException as e -> assertTrue (e.Message = "exc1")
            | :? ArgumentNullException as e -> assertTrue (e.ParamName = "exc2")

        Prop.forAll (Arb.Default.ThrowingFunction<int,int>(exceptions)) (fun f -> vs |> Seq.iter (catch f))

    [<Property>]
    let ``ThrowingFunction throws exceptions`` (vs:list<int>) (ThrowingFunction f) =
        let catch f v = 
            try
                let _ : int = f v
                ()
            with 
            | _ -> ()

        vs |> Seq.iter (catch f)

    [<Property>]
    let SystemFunc (f: Func<int>) (vs: list<unit>) =
        testFunction f.Invoke vs

    [<Property>]
    let SystemFunc1 (f: Func<int, string>) (vs: list<int>) =
        testFunction f.Invoke vs

    [<Property>]
    let SystemFunc2 (f: Func<int, string, string>) (vs: list<int * string>) =
        testFunction f.Invoke vs

    [<Property>]
    let SystemAction2 (f: Action<int, string>) (vs: list<int * string>) =
        testFunction f.Invoke vs
            
    [<Property>]
    let Object (o:Object) =
        let goodObject (o:obj) = 
            match o with
            | null | :? char | :? bool | :? string -> true
            | _ -> false
        let goodShrinks (o:obj) shrinks = Seq.forall2 (=) (shrink (unbox o)) (shrinks |> Seq.map unbox)
        assertTrue (goodObject o)
        assertTrue (shrink o |> goodShrinks o)
            
    [<Property>]
    let ``DateTime generates year between 1900 and 2100``(value:DateTime) =
        assertTrue (1900 <= value.Year)
        assertTrue (value.Year <= 2100)

    [<Property>]
<<<<<<< HEAD
    let ``DateTime shrinks seconds, minutes and hours`` (value:DateTime) =
        shrink value
        |> Seq.forall (fun v -> v.Second = 0 
                                 || (v.Second = 0 && v.Minute = 0) 
                                 || (v.Second = 0 && v.Minute = 0 && v.Hour = 0) )
        |> assertTrue
=======
    let ``DateTime shrinks incrementally remove kind and time components`` (value:DateTime) =
        let rec checkShrink (value:DateTime) =
            let shrinks = shrink value
            if value.Kind <> DateTimeKind.Unspecified then
                shrinks |> Seq.forall (fun v -> v.Kind = DateTimeKind.Unspecified && checkShrink v)
            elif value.Millisecond <> 0 then
                shrinks |> Seq.forall (fun v -> v.Kind = DateTimeKind.Unspecified && v.Millisecond = 0 && checkShrink v)
            elif value.Second <> 0 then
                shrinks |> Seq.forall (fun v -> v.Kind = DateTimeKind.Unspecified && v.Millisecond = 0 && v.Second = 0 && checkShrink v)
            elif value.Minute <> 0 then
                shrinks |> Seq.forall (fun v -> v.Kind = DateTimeKind.Unspecified && v.Millisecond = 0 && v.Second = 0 && v.Minute = 0 && checkShrink v)
            elif value.Hour <> 0 then
                shrinks |> Seq.forall (fun v -> v.Kind = DateTimeKind.Unspecified && v.Millisecond = 0 && v.Second = 0 && v.Minute = 0 && v.Hour = 0 && checkShrink v)
            else
                Seq.isEmpty shrinks
        checkShrink value
>>>>>>> ed14ca2b

    [<Fact>]
    let ``TimeSpan``() =
        generate<TimeSpan> |> sample 10 |> ignore

    [<Property>]
    let ``TimeSpan shrinks`` (value: TimeSpan) =
<<<<<<< HEAD
        shrink value
        |> Seq.forall (fun v -> v.Days = 0
                                || (v.Days = 0 && v.Hours = 0)
                                || (v.Days = 0 && v.Hours = 0 && v.Minutes = 0)
                                || (v.Days = 0 && v.Hours = 0 && v.Minutes = 0 && v.Seconds = 0)
                                || (v.Days = 0 && v.Hours = 0 && v.Minutes = 0 && v.Seconds = 0 || v.Milliseconds = 0))
        |> assertTrue
=======
        let rec checkShrink (value:TimeSpan) =
            let shrinks = shrink value
            if value.Days <> 0 then
                shrinks |> Seq.forall (fun v -> v.Days = 0 && checkShrink v)
            elif value.Hours <> 0 then
                shrinks |> Seq.forall (fun v -> v.Days = 0 && v.Hours = 0 && checkShrink v)
            elif value.Minutes <> 0 then
                shrinks |> Seq.forall (fun v -> v.Days = 0 && v.Hours = 0 && v.Minutes = 0 && checkShrink v)
            elif value.Seconds <> 0 then
                shrinks |> Seq.forall (fun v -> v.Days = 0 && v.Hours = 0 && v.Minutes = 0 && v.Seconds = 0 && checkShrink v)
            elif value.Milliseconds <> 0 then
                shrinks |> Seq.forall (fun v -> v.Ticks = 0L && checkShrink v)
            else
                Seq.isEmpty shrinks
        checkShrink value
>>>>>>> ed14ca2b

    [<Fact>]
    let DateTimeOffset() =
        generate<DateTimeOffset> |> sample 10 |> ignore

    [<Property>]
    let ``DateTimeOffset shrinks`` (t: DateTimeOffset) =
        shrink t
        |> Seq.forall (fun v -> ((v.Offset.Hours = 0 || v.Offset.Minutes = 0) && v.DateTime = t.DateTime)
                                || (v.Offset.Hours = 0 && v.Offset.Minutes = 0 
<<<<<<< HEAD
                                        && (v.Second = 0 
                                            || (v.Second = 0 && v.Minute = 0) 
                                            || (v.Second = 0 && v.Minute = 0 && v.Hour = 0))))
        |> assertTrue
=======
                                        && (v.Millisecond = 0 // TODO: all cases below are redundant
                                            || (v.Millisecond = 0 && v.Second = 0)
                                            || (v.Millisecond = 0 && v.Second = 0 && v.Minute = 0) 
                                            || (v.Millisecond = 0 && v.Second = 0 && v.Minute = 0 && v.Hour = 0))))
>>>>>>> ed14ca2b

    [<Fact>]
    let KeyValuePair () =
        generate<KeyValuePair<int,int>> |> sample 10 |> ignore

    [<Property>]
    let ``KeyValuePair shrinks`` (value: KeyValuePair<int, int>) =
        shrink value 
        |> Seq.forall (fun (KeyValue(k,v)) -> shrink value.Key |> Seq.exists ((=) k) || shrink value.Value |> Seq.exists ((=) v))
        |> assertTrue

    [<Property>]
    let ``Array shrinks to shorter array or smaller elements`` (value:int[]) =
        assertTrue ( shrink value 
                |> Seq.forall (fun v -> v.Length < value.Length || Array.exists2 (fun e1 e2 -> abs e1 <= abs e2) v value) )
        
    [<Property>]
    let ``Array2D shrinks to smaller array or smaller elements`` (value:int[,]) =
        let existsSmallerElement v = 
            let result = ref false
            Array2D.iteri (fun i j elem -> result := (!result || abs elem <= abs value.[i,j])) v
            !result
        shrink value 
        |> Seq.forall (fun v -> 
                Array2D.length1 v < Array2D.length1 value
                || Array2D.length2 v < Array2D.length2 value
                || existsSmallerElement v)
        |> assertTrue
                
    [<Property>]
    let ``NonNegativeInt generates non negative ints`` (NonNegativeInt value) =
        value >= 0
        |> assertTrue
        
    [<Property>]
    let ``NonNegativeInt shrinks non negative ints`` (value:NonNegativeInt) =
        shrink value |> Seq.forall (fun (NonNegativeInt v) -> v >= 0)
        |> assertTrue

    [<Property>]
    let ``PositiveInt generates positive ints`` (PositiveInt value) =
        value > 0
        |> assertTrue
       
    [<Property>]
    let ``PositiveInt shrinks positive ints`` (value:PositiveInt ) =
        shrink value |> Seq.forall (fun (PositiveInt v) -> v > 0)
        |> assertTrue

    [<Property>]
    let ``NegativeInt generates negative ints`` (NegativeInt value) =
        value < 0
        |> assertTrue

    [<Property>]
    let ``NegativeInt shrinks negative ints`` (value:NegativeInt ) =
        shrink value |> Seq.forall (fun (NegativeInt v) -> v < 0)
        |> assertTrue

    type TestEnum =
        | A = 0
        | B = 3
        | C = 4

    [<Property>]
    let Enum  (value:TestEnum) =
        List.exists (fun e -> e = int value) [0;3;4]
        |> assertTrue

    [<Flags>]
    type ByteFlags = A = 1uy | B = 2uy | C = 4uy

    [<Property>]
    let ``Can create unsigned byte flags enumeration`` (value : ByteFlags) =
        List.exists (fun e -> e = byte value) [0uy..7uy]
        |> assertTrue

    [<Flags>]
    type SByteFlags = A = 1y | B = 2y | C = 4y

    [<Property>]
    let ``Can create signed byte flags enumeration`` (value : SByteFlags) =
        List.exists (fun e -> e = sbyte value) [0y..7y]
        |> assertTrue

    [<Flags>]
    type UShortFlags = A = 1us | B = 2us | C = 4us

    [<Property>]
    let ``Can create 16-bit unsigned integer flags enumeration``
        (value : UShortFlags) =
        
        List.exists (fun e -> e = uint16 value) [0us..7us]
        |> assertTrue

    [<Flags>]
    type ShortFlags = A = 1s | B = 2s | C = 4s

    [<Property>]
    let ``Can create 16-bit integer flags enumeration`` (value : ShortFlags) =
        List.exists (fun e -> e = int16 value) [0s..7s]
        |> assertTrue

    [<Flags>]
    type UIntFlags = A = 1u | B = 2u | C = 4u

    [<Property>]
    let ``Can create 32-bit unsigned integer flags enumeration``
        (value : UIntFlags) =
        
        List.exists (fun e -> e = uint32 value) [0u..7u]
        |> assertTrue

    [<Flags>]
    type IntFlags = A = 1 | B = 2 | C = 4

    [<Property>]
    let ``Can create 32-bit integer flags enumeration`` (value : IntFlags) =
        List.exists (fun e -> e = int value) [0..7]
        |> assertTrue

    [<Flags>]
    type ULongFlags = A = 1UL | B = 2UL | C = 4UL

    [<Property>]
    let ``Can create 64-bit unsigned integer flags enumeration``
        (value : ULongFlags) =
        
        List.exists (fun e -> e = uint64 value) [0UL..7UL]
        |> assertTrue

    [<Flags>]
    type LongFlags = A = 1L | B = 2L | C = 4L

    [<Property>]
    let ``Can create 64-bit integer flags enumeration`` (value : LongFlags) =
        List.exists (fun e -> e = int64 value) [0L..7L]
        |> assertTrue

    [<Fact>]
    let ``FsList shrunk is at minimum n-1``() =
        let prop (l:int list) = 
            let shrunk = Arb.Default.FsList().Shrinker l |> List.ofSeq
            let result = l.Length = 0 || (shrunk |> Seq.forall (fun s -> s.Length = l.Length || s.Length = l.Length - 1))
            assertTrue result
        Check.QuickThrowOnFailure prop

    [<Fact>]
    let ``Generic List``() =
        generate<List<int>> |> sample 10 |> ignore

    [<Fact>]
    let ``Generic IList``() =
        generate<IList<int>> |> sample 10 |> ignore

    [<Property>]
    let ``Generic IList shrinks`` (value: int IList) =
        shrink value 
        |> Seq.forall (fun l -> l.Count <= value.Count)
        |> assertTrue

    [<Fact>]
    let ``Generic ICollection``() =
        generate<ICollection<int>> |> sample 10 |> ignore

    [<Property>]
    let ``Generic ICollection shrinks`` (value: int ICollection) =
        shrink value 
        |> Seq.forall (fun l -> l.Count <= value.Count)
        |> assertTrue

    [<Fact>]
    let ``Generic Dictionary``() =
        generate<Dictionary<int, char>> |> sample 10 |> ignore

    [<Fact>]
    let ``Generic Dictionary with string key``() =
        generate<Dictionary<string, char>> |> sample 10 |> ignore

    [<Property>]
    let ``Generic Dictionary shrinks`` (value: Dictionary<int, string>) =
        shrink value 
        |> Seq.forall (fun l -> l.Count < value.Count)
        |> assertTrue

    [<Fact>]
    let ``Generic IDictionary``() =
        generate<IDictionary<int, char>> |> sample 10 |> ignore

    [<Fact>]
    let ``Map with string key``() =
        generate<Map<string, char>> |> sample 10 |> Seq.exists (fun x -> not x.IsEmpty)
        |> assertTrue

    [<Fact>]
    let Decimal() =
        generate<decimal> |> sample 10 |> ignore

    [<Property>]
    let ``Decimal shrinks`` (value: decimal) =
        shrink<decimal> value 
        |> Seq.forall (fun shrunkv -> shrunkv = 0m || shrunkv <= abs value)
        |> assertTrue

    [<Fact>]
    let Culture() =
        generate<CultureInfo> |> sample 10 |> ignore

//commented out as it keeps failing on AppVeyor with: ca-ES-valencia, pretty hard to repro.
//    [<Property>]
//    let ``Culture shrinks`` (value: CultureInfo) =
//        shrink<CultureInfo> value
//        |> Seq.forall (fun c -> c.IsNeutralCulture || c = CultureInfo.InvariantCulture)

    [<Fact>]
    let Guid () =
        generate<Guid> |> sample 10 |> ignore
#if !NETSTANDARD1_6
    [<Fact>]
    let IPAddress () =
        generate<IPAddress> |> sample 10 |> ignore

    [<Property>]
    let ``IPAddress shrinks`` (value: IPAddress) =
        let bytesSum (x: IPAddress) = x.GetAddressBytes() |> Array.sumBy int

        shrink value
        |> Seq.forall (fun shrunkv -> bytesSum shrunkv = 0 || bytesSum shrunkv < bytesSum value)
        |> assertTrue

    [<Property>]
    let ``IPv4Address is only IPv4`` (IPv4Address address) =
        address.AddressFamily = System.Net.Sockets.AddressFamily.InterNetwork
        |> assertTrue

    [<Property>]
    let ``IPv6Address is only IPv6`` (IPv6Address address) =
        address.AddressFamily = System.Net.Sockets.AddressFamily.InterNetworkV6
#endif

    [<Property>]
    let ``HostName is useful in an Uri`` (HostName host) =
        Uri.TryCreate (sprintf "http://%s" host, UriKind.Absolute) |> fst
        |> assertTrue

    [<Property>]
    let ``HostName correctly turns to string`` (HostName expected as value) =
        expected = string value

#if !NETSTANDARD1_6
    [<Fact>]
    let MailAddress () =
        generate<MailAddress> |> sample 10 |> ignore

    [<Property>]
    let ``MailAddress shrinks`` (value: MailAddress) =
        shrink value
        |> Seq.forall (fun shrunkv -> shrunkv.ToString().Length < value.ToString().Length || shrunkv.Host <> value.Host)
#endif

    [<Property>]
    let Bigint (value:bigint) =
        generate<bigint> |> sample 10 |> ignore
        shrink<bigint> value |> Seq.forall (fun shrunkv -> shrunkv <= abs value) |> assertTrue

    type Empty() = class end

    [<Fact>]
    let ``Derive generator for concrete class with one constructor with no parameters``() =
        generate<Empty> |> sample 10 |> ignore

    type IntWrapper(a:int) = class end

    [<Fact>]
    let ``Derive generator for concrete class with one constructor with one parameter``() =
        generate<IntWrapper> |> sample 10 |> ignore

    type FakeRecord(a: int, b: string) =
        member __.A = a
        member __.B = b

    [<Fact>]
    let ``Derive generator for concrete class with one constructor with two parameters``() =
        generate<FakeRecord> |> sample 10 |> ignore

    type FakeDto() =
        member val A = Unchecked.defaultof<string> with get, set
        member val B = Unchecked.defaultof<int> with get, set
        member val C = Unchecked.defaultof<System.Nullable<int>> with get, set
        member val D = Unchecked.defaultof<ResizeArray<string>> with get, set

    [<Fact>]
    let ``Derive generator for concrete DTO class with writable properties``() =
        generate<FakeDto> |> sample 10 |> ignore


    type PrivateRecord = private { a: int; b: string }

    [<Fact>]
    let ``Derive generator for private two value record``() =
        generate<PrivateRecord> |> sample 10 |> ignore

    type PrivateUnion = private | Case1 | Case2 of string

    [<Fact>]
    let ``Derive generator for private two case union``() =
        generate<PrivateUnion> |> sample 10 |> ignore<|MERGE_RESOLUTION|>--- conflicted
+++ resolved
@@ -254,14 +254,6 @@
         assertTrue (value.Year <= 2100)
 
     [<Property>]
-<<<<<<< HEAD
-    let ``DateTime shrinks seconds, minutes and hours`` (value:DateTime) =
-        shrink value
-        |> Seq.forall (fun v -> v.Second = 0 
-                                 || (v.Second = 0 && v.Minute = 0) 
-                                 || (v.Second = 0 && v.Minute = 0 && v.Hour = 0) )
-        |> assertTrue
-=======
     let ``DateTime shrinks incrementally remove kind and time components`` (value:DateTime) =
         let rec checkShrink (value:DateTime) =
             let shrinks = shrink value
@@ -278,7 +270,6 @@
             else
                 Seq.isEmpty shrinks
         checkShrink value
->>>>>>> ed14ca2b
 
     [<Fact>]
     let ``TimeSpan``() =
@@ -286,15 +277,6 @@
 
     [<Property>]
     let ``TimeSpan shrinks`` (value: TimeSpan) =
-<<<<<<< HEAD
-        shrink value
-        |> Seq.forall (fun v -> v.Days = 0
-                                || (v.Days = 0 && v.Hours = 0)
-                                || (v.Days = 0 && v.Hours = 0 && v.Minutes = 0)
-                                || (v.Days = 0 && v.Hours = 0 && v.Minutes = 0 && v.Seconds = 0)
-                                || (v.Days = 0 && v.Hours = 0 && v.Minutes = 0 && v.Seconds = 0 || v.Milliseconds = 0))
-        |> assertTrue
-=======
         let rec checkShrink (value:TimeSpan) =
             let shrinks = shrink value
             if value.Days <> 0 then
@@ -310,7 +292,6 @@
             else
                 Seq.isEmpty shrinks
         checkShrink value
->>>>>>> ed14ca2b
 
     [<Fact>]
     let DateTimeOffset() =
@@ -321,17 +302,10 @@
         shrink t
         |> Seq.forall (fun v -> ((v.Offset.Hours = 0 || v.Offset.Minutes = 0) && v.DateTime = t.DateTime)
                                 || (v.Offset.Hours = 0 && v.Offset.Minutes = 0 
-<<<<<<< HEAD
-                                        && (v.Second = 0 
-                                            || (v.Second = 0 && v.Minute = 0) 
-                                            || (v.Second = 0 && v.Minute = 0 && v.Hour = 0))))
-        |> assertTrue
-=======
                                         && (v.Millisecond = 0 // TODO: all cases below are redundant
                                             || (v.Millisecond = 0 && v.Second = 0)
                                             || (v.Millisecond = 0 && v.Second = 0 && v.Minute = 0) 
                                             || (v.Millisecond = 0 && v.Second = 0 && v.Minute = 0 && v.Hour = 0))))
->>>>>>> ed14ca2b
 
     [<Fact>]
     let KeyValuePair () =
