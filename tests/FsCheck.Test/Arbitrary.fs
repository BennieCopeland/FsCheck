﻿
namespace FsCheck.Test

open System.Collections.Immutable

module Arbitrary =

    open Xunit    
    open FsCheck
    open FsCheck.FSharp
    open FsCheck.Xunit
    open System
    open System.Collections.Generic
    open System.Globalization
    open System.Linq
    open System.Net
    open System.Net.Mail
    open Helpers

    open Swensen.Unquote

    let arbitrary<'T> = ArbMap.defaults |> ArbMap.arbitrary<'T>
    let generate<'T> = arbitrary<'T>.Generator
    let shrink<'T> = arbitrary<'T>.Shrinker
    
    
    [<Property>]
    let Unit() = 
        assertTrue ( generate<unit> |> sample 10 |> Seq.forall ((=) ()) )
        assertTrue ( shrink<unit>() |> Seq.isEmpty )
    
    [<Property>]
    let Boolean (b:bool) =
        assertTrue ( generate<bool> |> sample 10 |> Seq.forall (fun _ -> true) )
        assertTrue ( shrink<bool> b |> Seq.isEmpty )
    
    [<Property>]
    let Int16 (NonNegativeInt size) (v:int16) =
        assertTrue ( generate<int16> |> Gen.resize size |> sample 10 |> Seq.forall (fun v -> -size <= int v && int v <= size) )
        assertTrue ( shrink<int16> v |> Seq.forall (fun shrunkv -> shrunkv <= abs v) )

    [<Property>]
    let DoNotSizeInt16 (DoNotSize v as doNotSizeV) =
        //could theoretically go wrong, if all the values do happen to be zero.
        assertTrue ( generate<DoNotSize<int16>> |> Gen.resize 0 |> sample 100 |> Seq.exists (fun (DoNotSize v) -> v <> 0s) )
        assertTrue ( shrink<DoNotSize<int16>> doNotSizeV |> Seq.forall (fun (DoNotSize shrunkv) -> shrunkv <= abs v) )

    [<Property>]
    let UInt16 (NonNegativeInt size) (v:uint16) =
        assertTrue (  generate<uint16> |> Gen.resize size |> sample 10 |> Seq.forall (fun v -> int v <= size) )
        assertTrue (  shrink<uint16> v |> Seq.forall (fun shrunkv -> shrunkv <= v) )

    [<Property>]
    let DoNotSizeUInt16 (DoNotSize v as doNotSizeV) =
        //could theoretically go wrong, if all the values do happen to be zero.
        assertTrue (  generate<DoNotSize<uint16>> |> Gen.resize 0 |> sample 100 |> Seq.exists (fun (DoNotSize v) -> v <> 0us) )
        assertTrue (  shrink<DoNotSize<uint16>> doNotSizeV |> Seq.forall (fun (DoNotSize shrunkv) -> shrunkv <= v) )

    [<Property>]
    let Int32 (NonNegativeInt size) (v:int) =
        assertTrue (  generate<int> |> Gen.resize size |> sample 10 |> Seq.forall (fun v -> -size <= v && v <= size) )
        assertTrue (  shrink<int> v |> Seq.forall (fun shrunkv -> shrunkv <= abs v) )

    [<Property>]
    let DoNotSizeInt32 (DoNotSize v as doNotSizeV) =
        //could theoretically go wrong, if all the values do happen to be zero.
        assertTrue (  generate<DoNotSize<int>> |> Gen.resize 0 |> sample 100 |> Seq.exists (fun (DoNotSize v) -> v <> 0) )
        assertTrue (  shrink<DoNotSize<int>> doNotSizeV |> Seq.forall (fun (DoNotSize shrunkv) -> shrunkv <= abs v) )

    [<Property>]
    let UInt32 (NonNegativeInt size) (v:uint32) =
        assertTrue ( generate<uint32> |> Gen.resize size |> sample 10 |> Seq.forall (fun v -> int v <= size) )
        assertTrue ( shrink<uint32> v |> Seq.forall (fun shrunkv -> shrunkv <= v) )

    [<Property>]
    let DoNotSizeUInt32 (DoNotSize v as doNotSizeV) =
        //could theoretically go wrong, if all the values do happen to be zero.
        assertTrue (  generate<DoNotSize<uint32>> |> Gen.resize 0 |> sample 100 |> Seq.exists (fun (DoNotSize v) -> v <> 0u) )
        assertTrue (  shrink<DoNotSize<uint32>> doNotSizeV |> Seq.forall (fun (DoNotSize shrunkv) -> shrunkv <= v) )

    [<Property>]
    let Int64 (NonNegativeInt size) (value: int64) = 
        assertTrue ( generate<int64> |> Gen.resize size |> sample 10 |> Seq.forall (fun v -> -(int64 size) <= v && v <= int64 size) )
        assertTrue ( shrink<int64> value |> Seq.forall (fun shrunkv -> (int shrunkv) <= abs (int value)) )
                
    [<Property>]
    let DoNotSizeInt64 (DoNotSize v as doNotSizeV) =
        //could theoretically go wrong, if all the values do happen to be zero.
        assertTrue ( generate<DoNotSize<int64>> |> Gen.resize 0 |> sample 100 |> Seq.exists (fun (DoNotSize v) -> v <> 0L) )
        assertTrue ( shrink<DoNotSize<int64>> doNotSizeV |> Seq.forall (fun (DoNotSize shrunkv) -> shrunkv <= abs v) )

    [<Property>]
    let UInt64 (NonNegativeInt size) (v:uint64) =
        assertTrue ( generate<uint64> |> Gen.resize size |> sample 10 |> Seq.forall (fun v -> int v <= size) )
        assertTrue ( shrink<uint64> v |> Seq.forall (fun shrunkv -> shrunkv <= v) )

    [<Property>]
    let DoNotSizeUInt64 (DoNotSize v as doNotSizeV) =
        //could theoretically go wrong, if all the values do happen to be zero.
        assertTrue ( generate<DoNotSize<uint64>> |> Gen.resize 0 |> sample 100 |> Seq.exists (fun (DoNotSize v) -> v <> 0UL) )
        assertTrue ( shrink<DoNotSize<uint64>> doNotSizeV |> Seq.forall (fun (DoNotSize shrunkv) -> shrunkv <= v) )

    [<Property>]
    let Double (NonNegativeInt size) (value:float) =
        assertTrue ( generate<float> |> Gen.resize size |> sample 10
                |> Seq.forall (fun v -> 
                    (float -size <= v && v <= float size )
                    || Double.IsNaN(v) || Double.IsInfinity(v)
                    || v = Double.Epsilon || v = Double.MaxValue || v = Double.MinValue) )
        assertTrue ( shrink<float> value 
                |> Seq.forall (fun shrunkv -> shrunkv = 0.0 || shrunkv <= abs value) )
        
    [<Property>]
    let Single (NonNegativeInt size) (value:float32) =
        assertTrue ( generate<float32> |> Gen.resize size |> sample 10
                |> Seq.forall (fun v -> 
                    (float32 -size <= v && v <= float32 size )
                    || Single.IsNaN(v) || Single.IsInfinity(v)
                    || v = Single.Epsilon || v = Single.MaxValue || v = Single.MinValue) )
        assertTrue ( shrink<float32> value 
                |> Seq.forall (fun shrunkv -> shrunkv = 0.0f || shrunkv <= abs value) )

    [<Property>]
    let Byte (value:byte) =
        assertTrue ( generate<byte> |> sample 10 |> Seq.forall (fun _ -> true) ) //just check that we can generate bytes
        assertTrue ( shrink<byte> value |> Seq.forall (fun shrunkv -> (int shrunkv) <= abs (int value)) )
        
    [<Property>]
    let SByte (value:sbyte) =
        assertTrue ( generate<sbyte> |> sample 10 |> Seq.forall (fun _ -> true) ) //just check that we can generate sbytes
        assertTrue ( shrink<sbyte> value |> Seq.forall (fun shrunkv -> int shrunkv <= abs (int value) ) )

    [<Property>]
    let Char (value:char) =
        assertTrue ( generate<char> |> sample 10 |> Seq.forall (fun v -> v >= Char.MinValue && (int v) <= 127) )
        assertTrue ( shrink<char> value |> Seq.forall (fun shrunkv -> isIn  ['a';'b';'c'] shrunkv ) )

    [<Property>]
    let String (value:string) =
        assertTrue ( generate<string> |> sample 10 |> Seq.forall (fun _ -> true) )
            //or the length of the string is shorter, or one of its values have been shrunk
        assertTrue ( shrink<string> value |> Seq.forall (fun s -> s = null || String.length s < String.length value || (String.exists (isIn ['a';'b';'c']) s))  )

    [<Property>]
    let ``Non-empty string`` (NonEmptyString v) = 
        not (System.String.IsNullOrEmpty v)
        |> assertTrue
      
    [<Property>]
    let ``Non-whitespace string`` (NonWhiteSpaceString s) = not (System.String.IsNullOrWhiteSpace s)

    [<Property>]
    let ``XML encoded string is serializable`` (XmlEncodedString value) =
        let doc = System.Xml.XmlDocument()
        doc.LoadXml (sprintf "<Root>%s</Root>" value)

    [<Property>]
    let ``Unicode char`` (UnicodeChar s) = true |> Prop.collect s

    [<Property>]
    let ``Unicode string`` (UnicodeString s) = true |> Prop.collect s


    [<Property>]
    let ``2-Tuple``((valuei:int,valuec:char) as value) =
        assertTrue ( generate<int*char> |> sample 10 |> Seq.forall (fun _ -> true) )
            //or the first value is shrunk, or the second
        assertTrue ( shrink value |> Seq.forall (fun (i,c) -> shrink valuei |> Seq.exists ((=) i) || shrink valuec |> Seq.exists ((=) c)) )
    
    [<Property>]
    let ``3-Tuple``((valuei:int,valuec:char,valueb:bool) as value) =
        assertTrue ( generate<int*char*bool> |> sample 10 |> Seq.forall (fun _ -> true) )
            //or the first value is shrunk, or the second, or the third
        assertTrue ( shrink value |> Seq.forall (fun (i,c,b) -> shrink valuei |> Seq.exists ((=) i) 
                                                                || shrink valuec |> Seq.exists ((=) c)
                                                                || shrink valueb |> Seq.exists ((=) b)) )
     
    [<Property>]
    let Option (value:option<int>) =
        assertTrue ( generate<option<int>> |> sample 10 |> Seq.forall (fun _ -> true) )
        assertTrue ( shrink value 
                |> (fun shrinks -> match value with 
                                   | None -> shrinks = Seq.empty 
                                   | Some v ->  Seq.forall2 (=) shrinks (seq { yield None; for x' in shrink v -> Some x' }) ) )

    [<Property>]
    let NonNull (value:NonNull<string>) = 
        assertTrue ( generate<NonNull<string>> |> sample 10 |> Seq.forall (fun (NonNull x) -> not (isNull x)) )
        assertTrue ( Seq.forall (fun (NonNull x) -> not (isNull x)) (shrink value) )

    [<Property>]
    let Nullable (value:Nullable<int>) =
        generate<Nullable<int>> |> sample 10 |> ignore
        let shrinks = shrink value 
        if value.HasValue then 
            assertTrue (Seq.forall2 (=) shrinks (seq { yield Nullable(); for x' in shrink value.Value -> Nullable x' }))
        else 
            assertTrue (shrinks = Seq.empty)

    let testFunction (f: _ -> _) (vs: _ list) =
        let tabledF = Function<_,_>.From f
        assertTrue (List.map tabledF.Value vs = List.map f vs)
        assertTrue (List.forall (fun v -> List.tryFind (fst >> (=) v) tabledF.Table = Some (v,f v)) vs)
        
    [<Property>]
    let Function (f:int->int) (vs:list<int>) =
        testFunction f vs
    
    [<Property>]
    //checks that a generated function is pure by applying it twice to the same values and checking that the results are the same.
    let FunctionIsPure (f:int->char->bool) (vs:list<int*char>) =
        assertTrue <| List.forall2 (=)
            (List.map (fun (a,b) -> f a b) vs)
            (List.map (fun (a,b) -> f a b) vs)

    [<Property>]
    let ``Fun pattern works``(Fun (f:bool->bool)) =
        f true |> ignore
        f false |> ignore
        ()

    [<Property>]
    let ``ThrowingFunction throws exceptions from list`` (vs:list<int>) =
        let exceptions : Exception list = 
            [ NullReferenceException("exc1")
              ArgumentNullException("exc2") ]
        let catch f v = 
            try
                f v |> ignore
            with 
            | :? NullReferenceException as e -> assertTrue (e.Message = "exc1")
            | :? ArgumentNullException as e -> assertTrue (e.ParamName = "exc2")

        Prop.forAll (arbitrary |> Arb.throwingFunction<int,int> exceptions) (fun f -> vs |> Seq.iter (catch f))

    [<Property>]
    let ``ThrowingFunction throws exceptions`` (vs:list<int>) (ThrowingFunction f) =
        let catch f v = 
            try
                f v |> ignore<int>
                ()
            with 
            | _ -> ()

        vs |> Seq.iter (catch f)

    [<Property>]
    let SystemFunc (f: Func<int>) (vs: list<unit>) =
        testFunction f.Invoke vs

    [<Property>]
    let SystemFunc1 (f: Func<int, string>) (vs: list<int>) =
        testFunction f.Invoke vs

    [<Property>]
    let SystemFunc2 (f: Func<int, string, string>) (vs: list<int * string>) =
        testFunction f.Invoke vs

    [<Property>]
    let SystemAction2 (f: Action<int, string>) (vs: list<int * string>) =
        testFunction f.Invoke vs
            
    [<Property>]
    let Object (o:Object) =
        let goodObject (o:obj) = 
            match o with
            | null | :? char | :? bool | :? string -> true
            | _ -> false
        let goodShrinks (o:obj) shrinks = Seq.forall2 (=) (shrink (unbox o)) (shrinks |> Seq.map unbox)
        assertTrue (goodObject o)
        assertTrue (shrink o |> goodShrinks o)
            
    [<Property>]
    let ``DateTime generates year between 1900 and 2100``(value:DateTime) =
        assertTrue (1900 <= value.Year)
        assertTrue (value.Year <= 2100)

    [<Property>]
    let ``DateTime shrinks incrementally remove kind and time components`` (value:DateTime) =
        let rec checkShrink (value:DateTime) =
            let shrinks = shrink value
            if value.Kind <> DateTimeKind.Unspecified then
                shrinks |> Seq.forall (fun v -> v.Kind = DateTimeKind.Unspecified && checkShrink v)
            elif value.Millisecond <> 0 then
                shrinks |> Seq.forall (fun v -> v.Kind = DateTimeKind.Unspecified && v.Millisecond = 0 && checkShrink v)
            elif value.Second <> 0 then
                shrinks |> Seq.forall (fun v -> v.Kind = DateTimeKind.Unspecified && v.Millisecond = 0 && v.Second = 0 && checkShrink v)
            elif value.Minute <> 0 then
                shrinks |> Seq.forall (fun v -> v.Kind = DateTimeKind.Unspecified && v.Millisecond = 0 && v.Second = 0 && v.Minute = 0 && checkShrink v)
            elif value.Hour <> 0 then
                shrinks |> Seq.forall (fun v -> v.Kind = DateTimeKind.Unspecified && v.Millisecond = 0 && v.Second = 0 && v.Minute = 0 && v.Hour = 0 && checkShrink v)
            else
                Seq.isEmpty shrinks
        checkShrink value

    [<Fact>]
    let ``TimeSpan``() =
        generate<TimeSpan> |> sample 10 |> ignore

    [<Property>]
    let ``TimeSpan shrinks`` (value: TimeSpan) =
        let rec checkShrink (value:TimeSpan) =
            let shrinks = shrink value
            if value.Days <> 0 then
                shrinks |> Seq.forall (fun v -> v.Days = 0 && checkShrink v)
            elif value.Hours <> 0 then
                shrinks |> Seq.forall (fun v -> v.Days = 0 && v.Hours = 0 && checkShrink v)
            elif value.Minutes <> 0 then
                shrinks |> Seq.forall (fun v -> v.Days = 0 && v.Hours = 0 && v.Minutes = 0 && checkShrink v)
            elif value.Seconds <> 0 then
                shrinks |> Seq.forall (fun v -> v.Days = 0 && v.Hours = 0 && v.Minutes = 0 && v.Seconds = 0 && checkShrink v)
            elif value.Milliseconds <> 0 then
                shrinks |> Seq.forall (fun v -> v.Ticks = 0L && checkShrink v)
            else
                Seq.isEmpty shrinks
        checkShrink value

    [<Fact>]
    let DateTimeOffset() =
        generate<DateTimeOffset> |> sample 10 |> ignore

    [<Property>]
    let ``DateTimeOffset shrinks`` (t: DateTimeOffset) =
        shrink t
        |> Seq.forall (fun v -> ((v.Offset.Hours = 0 || v.Offset.Minutes = 0) && v.DateTime = t.DateTime)
                                || (v.Offset.Hours = 0 && v.Offset.Minutes = 0 
                                        && (v.Millisecond = 0 // TODO: all cases below are redundant
                                            || (v.Millisecond = 0 && v.Second = 0)
                                            || (v.Millisecond = 0 && v.Second = 0 && v.Minute = 0) 
                                            || (v.Millisecond = 0 && v.Second = 0 && v.Minute = 0 && v.Hour = 0))))

    [<Fact>]
    let KeyValuePair () =
        generate<KeyValuePair<int,int>> |> sample 10 |> ignore

    [<Property>]
    let ``KeyValuePair shrinks`` (value: KeyValuePair<int, int>) =
        shrink value 
        |> Seq.forall (fun (KeyValue(k,v)) -> shrink value.Key |> Seq.exists ((=) k) || shrink value.Value |> Seq.exists ((=) v))
        |> assertTrue

    [<Property>]
    let ``Array shrinks to shorter array or smaller elements`` (value:int[]) =
        assertTrue ( shrink value 
                |> Seq.forall (fun v -> v.Length < value.Length || Array.exists2 (fun e1 e2 -> abs e1 <= abs e2) v value) )
        
    [<Property>]
    let ``Array2D shrinks to smaller array or smaller elements`` (value:int[,]) =
        let existsSmallerElement v = 
            let result = ref false
            Array2D.iteri (fun i j elem -> result := (!result || abs elem <= abs value.[i,j])) v
            !result
        shrink value 
        |> Seq.forall (fun v -> 
                Array2D.length1 v < Array2D.length1 value
                || Array2D.length2 v < Array2D.length2 value
                || existsSmallerElement v)
        |> assertTrue
                
    [<Property>]
    let ``NonNegativeInt generates non negative ints`` (NonNegativeInt value) =
        value >= 0
        |> assertTrue
        
    [<Property>]
    let ``NonNegativeInt shrinks non negative ints`` (value:NonNegativeInt) =
        shrink value |> Seq.forall (fun (NonNegativeInt v) -> v >= 0)
        |> assertTrue

    [<Property>]
    let ``PositiveInt generates positive ints`` (PositiveInt value) =
        value > 0
        |> assertTrue
       
    [<Property>]
    let ``PositiveInt shrinks positive ints`` (value:PositiveInt ) =
        shrink value |> Seq.forall (fun (PositiveInt v) -> v > 0)
        |> assertTrue

    [<Property>]
    let ``NegativeInt generates negative ints`` (NegativeInt value) =
        value < 0
        |> assertTrue

    [<Property>]
    let ``NegativeInt shrinks negative ints`` (value:NegativeInt ) =
        shrink value |> Seq.forall (fun (NegativeInt v) -> v < 0)
        |> assertTrue
    
    [<Property>]
    let ``Interval after shrinking is smaller than origin`` (i : Interval) =
        let shrunk = shrink i
        let isWithoutDuplicates = (shrunk |> Seq.distinct |> Seq.length) = (Seq.length shrunk)
        let isSmaller = 
            shrunk
            |> Seq.map (fun i -> match i with Interval (start, end') -> (start, end'))
            |> Seq.forall (fun (start, end') -> (start <= i.Left) && (end' - start <= i.Right - i.Left))
        (isSmaller && isWithoutDuplicates)

    type TestEnum =
        | A = 0
        | B = 3
        | C = 4

    [<Property>]
    let Enum  (value:TestEnum) =
        List.exists (fun e -> e = int value) [0;3;4]
        |> assertTrue

    [<Flags>]
    type ByteFlags = A = 1uy | B = 2uy | C = 4uy

    [<Property>]
    let ``Can create unsigned byte flags enumeration`` (value : ByteFlags) =
        List.exists (fun e -> e = byte value) [0uy..7uy]
        |> assertTrue

    [<Flags>]
    type SByteFlags = A = 1y | B = 2y | C = 4y

    [<Property>]
    let ``Can create signed byte flags enumeration`` (value : SByteFlags) =
        List.exists (fun e -> e = sbyte value) [0y..7y]
        |> assertTrue

    [<Flags>]
    type UShortFlags = A = 1us | B = 2us | C = 4us

    [<Property>]
    let ``Can create 16-bit unsigned integer flags enumeration``
        (value : UShortFlags) =
        
        List.exists (fun e -> e = uint16 value) [0us..7us]
        |> assertTrue

    [<Flags>]
    type ShortFlags = A = 1s | B = 2s | C = 4s

    [<Property>]
    let ``Can create 16-bit integer flags enumeration`` (value : ShortFlags) =
        List.exists (fun e -> e = int16 value) [0s..7s]
        |> assertTrue

    [<Flags>]
    type UIntFlags = A = 1u | B = 2u | C = 4u

    [<Property>]
    let ``Can create 32-bit unsigned integer flags enumeration``
        (value : UIntFlags) =
        
        List.exists (fun e -> e = uint32 value) [0u..7u]
        |> assertTrue

    [<Flags>]
    type IntFlags = A = 1 | B = 2 | C = 4

    [<Property>]
    let ``Can create 32-bit integer flags enumeration`` (value : IntFlags) =
        List.exists (fun e -> e = int value) [0..7]
        |> assertTrue

    [<Flags>]
    type ULongFlags = A = 1UL | B = 2UL | C = 4UL

    [<Property>]
    let ``Can create 64-bit unsigned integer flags enumeration``
        (value : ULongFlags) =
        
        List.exists (fun e -> e = uint64 value) [0UL..7UL]
        |> assertTrue

    [<Flags>]
    type LongFlags = A = 1L | B = 2L | C = 4L

    [<Property>]
    let ``Can create 64-bit integer flags enumeration`` (value : LongFlags) =
        List.exists (fun e -> e = int64 value) [0L..7L]
        |> assertTrue
    
    type SimpleEnum = A = 0 | B = 1 | C = 2
    type [<Flags>] FlagsEnum = None = 0 | A = 1 | B = 2 | C = 4 | All = 7
    type FlagsShrunkResult = {Original: FlagsEnum; Shrunk: seq<FlagsEnum>}
    [<Property>]
    let ``Only enums marked as flags are shrunk`` (flags : FlagsEnum) (simple : SimpleEnum) =
        let shrunkFlags = shrink flags
        let shrunkSimple = shrink simple
        if flags = FlagsEnum.None then
            (shrunkFlags |> Seq.isEmpty) &&
            (shrunkSimple |> Seq.isEmpty)
        else
            not (shrunkFlags |> Seq.isEmpty) &&
            (shrunkSimple |> Seq.isEmpty)
        |> Prop.collect {Original = flags; Shrunk = shrunkFlags}

    [<Fact>]
    let ``FsList shrunk is at minimum n-1``() =
        let prop (l:int list) = 
            let shrunk = shrink<list<int>> l |> List.ofSeq
            let result = l.Length = 0 || (shrunk |> Seq.forall (fun s -> s.Length = l.Length || s.Length = l.Length - 1))
            assertTrue result
        Check.QuickThrowOnFailure prop

    [<Fact>]
    let ``Generic List``() =
        generate<List<int>> |> sample 10 |> ignore

    [<Fact>]
    let ``Generic IList``() =
        generate<IList<int>> |> sample 10 |> ignore

    [<Property>]
    let ``Generic IList shrinks`` (value: int IList) =
        shrink value 
        |> Seq.forall (fun l -> l.Count <= value.Count)
        |> assertTrue

    [<Fact>]
    let ``Generic ICollection``() =
        generate<ICollection<int>> |> sample 10 |> ignore

    [<Property>]
    let ``Generic ICollection shrinks`` (value: int ICollection) =
        shrink value 
        |> Seq.forall (fun l -> l.Count <= value.Count)
        |> assertTrue

    [<Fact>]
    let ``Generic Dictionary``() =
        generate<Dictionary<int, char>> |> sample 10 |> ignore

    [<Fact>]
    let ``Generic Dictionary with string key``() =
        generate<Dictionary<string, char>> |> sample 10 |> ignore

    [<Property>]
    let ``Generic Dictionary shrinks`` (value: Dictionary<int, string>) =
        shrink value 
        |> Seq.forall (fun l -> l.Count < value.Count)
        |> assertTrue

    [<Fact>]
    let ``Generic IDictionary``() =
        generate<IDictionary<int, char>> |> sample 10 |> ignore

    [<Fact>]
    let ``Map with string key``() =
        generate<Map<string, char>> |> sample 10 |> Seq.exists (fun x -> not x.IsEmpty)
        |> assertTrue

    [<Property>]
    let Decimal (size : PositiveInt) =
        generate<decimal> 
        |> Gen.sampleWithSize size.Get 10 
        |> Array.forall (fun d -> abs d < decimal size.Get)
        |> assertTrue

    [<Property>]
    let ``Decimal shrinks`` (value: decimal) =
        shrink<decimal> value 
        |> Seq.forall (fun shrunkv -> shrunkv = 0m || shrunkv <= abs value)
        |> assertTrue

    [<Fact>]
    let DoNotSizeDecimal() =
        generate<DoNotSize<decimal>> |> sample 10 |> ignore
    
    [<Fact>]
    let Complex() =
        generate<Numerics.Complex> |> sample 10

    [<Property>]
    let ``Complex shrinking produce values without duplicates and at least one without imaginary part`` (c : Numerics.Complex) =
        let shrunk = shrink c
        let isDistinct = (shrunk |> Seq.distinct |> Seq.length) = (Seq.length shrunk)
        if c.Imaginary <> 0.0 then
            isDistinct && Seq.exists (fun (sh : Numerics.Complex) -> sh.Imaginary = 0.0) shrunk
        else
            isDistinct

    [<Fact>]
    let Culture() =
        generate<CultureInfo> |> sample 10 |> ignore

//commented out as it keeps failing on AppVeyor with: ca-ES-valencia, pretty hard to repro.
//    [<Property>]
//    let ``Culture shrinks`` (value: CultureInfo) =
//        shrink<CultureInfo> value
//        |> Seq.forall (fun c -> c.IsNeutralCulture || c = CultureInfo.InvariantCulture)

    [<Fact>]
    let Guid () =
        generate<Guid> |> sample 10 |> ignore

    [<Fact>]
    let ConsoleKeyInfo () =
        generate<ConsoleKeyInfo> |> sample 10 |> ignore

    [<Property>]
    let ``ConsoleKeyInfo shrinker produce distinct sequence without origin`` (cki : ConsoleKeyInfo) =
        let shrunk = shrink cki
        let isDistinct = (shrunk |> Seq.distinct |> Seq.length) = (Seq.length shrunk)
        let hasOrigin = shrunk |> Seq.contains cki
        (isDistinct && not hasOrigin)

    [<Fact>]
    let IPAddress () =
        generate<IPAddress> |> sample 10 |> ignore

    [<Property>]
    let ``IPAddress shrinks`` (value: IPAddress) =
        let bytesSum (x: IPAddress) = x.GetAddressBytes() |> Array.sumBy int

        shrink value
        |> Seq.forall (fun shrunkv -> bytesSum shrunkv = 0 || bytesSum shrunkv < bytesSum value)
        |> assertTrue

    [<Property>]
    let ``IPv4Address is only IPv4`` (IPv4Address address) =
        address.AddressFamily = System.Net.Sockets.AddressFamily.InterNetwork
        |> assertTrue

    [<Property>]
    let ``IPv6Address is only IPv6`` (IPv6Address address) =
        address.AddressFamily = System.Net.Sockets.AddressFamily.InterNetworkV6

    [<Property>]
    let ``HostName is useful in an Uri`` (HostName host) =
        Uri.TryCreate (sprintf "http://%s" host, UriKind.Absolute) |> fst
        |> assertTrue

    [<Property>]
    let ``HostName correctly turns to string`` (HostName expected as value) =
        expected = string value

    [<Fact>]
    let MailAddress () =
        generate<MailAddress> |> sample 10 |> ignore

    [<Property>]
    let ``MailAddress shrinks`` (value: MailAddress) =
        shrink value
        |> Seq.forall (fun shrunkv -> shrunkv.ToString().Length < value.ToString().Length || shrunkv.Host <> value.Host)

    [<Property>]
    let Bigint (value:bigint) =
        generate<bigint> |> sample 10 |> ignore
        shrink<bigint> value |> Seq.forall (fun shrunkv -> shrunkv <= abs value) |> assertTrue

    type Empty() = class end

    [<Fact>]
    let ``Derive generator for concrete class with one constructor with no parameters``() =
        generate<Empty> |> sample 10 |> ignore

    type IntWrapper(a:int) = class end

    [<Fact>]
    let ``Derive generator for concrete class with one constructor with one parameter``() =
        generate<IntWrapper> |> sample 10 |> ignore

    type FakeRecord(a: int, b: string) =
        member __.A = a
        member __.B = b

    [<Fact>]
    let ``Derive generator for concrete class with one constructor with two parameters``() =
        generate<FakeRecord> |> sample 10 |> ignore

    [<Struct>]
    type StructRecord(a: int, b: string) =
        member __.A = a
        member __.B = b

    [<Fact>]
    let ``Derive generator for struct with one constructor with two parameters``() =
        generate<StructRecord> |> sample 10 |> ignore

    type FakeDto() =
        member val A = Unchecked.defaultof<string> with get, set
        member val B = Unchecked.defaultof<int> with get, set
        member val C = Unchecked.defaultof<System.Nullable<int>> with get, set
        member val D = Unchecked.defaultof<ResizeArray<string>> with get, set

    [<Fact>]
    let ``Derive generator for concrete DTO class with writable properties``() =
        generate<FakeDto> |> sample 10 |> ignore

    [<Property>]
    let ``Derive generator for concrete DTO class shrinks`` (value: FakeDto) =
        let shrunk = shrink value
        // check that A gets smaller (length-wise)
        shrunk
        |> Seq.forall (fun shrunkv -> (isNull shrunkv.A) || shrunkv.A.Length = 0 || shrunkv.A.Length <= value.A.Length)
        &&
        // check that B gets smaller (in absolute value)
        shrunk
        |> Seq.forall (fun shrunkv -> shrunkv.B = 0 || shrunkv.B <= abs value.B)
        &&
        // check that C gets smaller (in absolute value, or to null)
        shrunk
        |> Seq.forall (fun shrunkv ->
                        if value.C.HasValue then
                            (not shrunkv.C.HasValue)
                            || shrunkv.C.Value = 0
                            || shrunkv.C.Value <= abs value.C.Value
                        else
                            not shrunkv.C.HasValue)
        &&
        // check that D gets smaller (length-wise)
        shrunk
        |> Seq.forall (fun shrunkv -> shrunkv.D.Count = 0 || shrunkv.D.Count <= value.D.Count)

    type PrivateRecord = private { A: int; B: string }

    [<Fact>]
    let ``Derive generator for private two value record``() =
        generate<PrivateRecord> |> sample 10 |> ignore

    [<Property>]
    let ``Shrink for private two value record`` (DoNotShrink (value: PrivateRecord)) =
        shrink value |> ignore

    type PrivateUnion = private | Case1 | Case2 of string

    [<Fact>]
    let ``Derive generator for private two case union``() =
        generate<PrivateUnion> |> sample 10 |> ignore

    [<Property>]
    let ``Shrink for private two case union`` (DoNotShrink (value: PrivateUnion)) =
        shrink value |> ignore

    [<Fact>]
    let ``should not crash on isCSharpDto issue #545``() =
        try
            Check.QuickThrowOnFailure <| fun (u: UriBuilder) -> ()
            failwith "Test should have failed because UriBuilder can not be generated"
        with exn as e ->
            test <@ e.InnerException.Message.Contains("is not handled automatically by FsCheck") @>

    [<Fact>]
    let ``should derive generator for csharp record types``() =
        generate<CSharp.RgbColor> |> sample 10 |> ignore
        generate<CSharp.CsRecordExample1> |> sample 10 |> ignore
        generate<CSharp.CsRecordExample2> |> sample 10 |> ignore

        let persons = generate<CSharp.Person> |> sample 10 
        test <@ persons |> Seq.exists(fun p -> not (System.String.IsNullOrEmpty(p.FirstName))) @>
        
        let personsWithHeight = generate<CSharp.PersonWithHeight> |> sample 10
        test <@  personsWithHeight |> Seq.exists(fun p -> not (System.String.IsNullOrEmpty(p.FirstName))) @>
        test <@  personsWithHeight |> Seq.exists(fun p -> p.HeightInInches <> 0) @>

        let mixed = generate<CSharp.CtorAndProps> |> sample 10
        test <@ mixed |> Seq.exists(fun p -> p.B <> 0) @>


    [<Property>]
    let ``Derived generator for c# record types shrinks - RgbColor`` (value: CSharp.RgbColor) =
        let shrunk = shrink value
        shrunk
        |> Seq.forall (fun shrunkv -> 
            shrunkv <> value
            && (shrunkv.Red <= value.Red || shrunkv.Green <= value.Green || shrunkv.Blue <= value.Blue))

    [<Property>]
    let ``Derived generator for c# record types shrinks - Person`` (value: CSharp.Person) =
        let shrunk = shrink value
        shrunk
        |> Seq.forall (fun shrunkv -> 
            shrunkv <> value
            && (shrunkv.FirstName <= value.FirstName || shrunkv.LastName <= value.LastName))

    [<Property>]
    let ``Derived generator for c# record types shrinks - CtorAndProps`` (value: CSharp.CtorAndProps) =
        let shrunk = shrink value
        shrunk
        |> Seq.forall (fun shrunkv -> 
            shrunkv <> value
            && (abs shrunkv.A <= abs value.A || abs shrunkv.B <= abs value.B))


    [<Fact>]
    let ``should derive generator for Immutable collections``() =
        generate<ImmutableArray<int>> |> sample 10 |> ignore
        generate<ImmutableHashSet<int>> |> sample 10 |> ignore
        generate<ImmutableList<int>> |> sample 10 |> ignore
        generate<ImmutableQueue<int>> |> sample 10 |> ignore
        generate<ImmutableSortedSet<int>> |> sample 10 |> ignore
        generate<ImmutableStack<int>> |> sample 10 |> ignore
        generate<ImmutableDictionary<int, char>> |> sample 10 |> ignore
        generate<ImmutableSortedDictionary<uint16, byte>> |> sample 10 |> ignore
        
    [<Property>]
    let ``should shrink Immutable collections with one generic parameter``(values: int[]) =
        let checkShrink (shrunkVals: seq<int>) =
            let shrunkValues = shrunkVals |> Seq.toArray
            shrunkValues.Length < values.Length 
            || (Array.zip values shrunkValues
                |> Array.exists (fun (value,shrunkValue) -> shrunkValue <> value))
        test <@ (ImmutableArray.Create<int>(values) |> shrink |> Seq.forall checkShrink) @>
        test <@ (ImmutableHashSet.Create<int>(values) |> shrink |> Seq.forall checkShrink) @>
        test <@ (ImmutableList.Create<int>(values) |> shrink |> Seq.forall checkShrink) @>
        test <@ (ImmutableQueue.Create<int>(values) |> shrink |> Seq.forall checkShrink) @>
        test <@ (ImmutableSortedSet.Create<int>(values) |> shrink |> Seq.forall checkShrink) @>
        test <@ (ImmutableStack.Create<int>(values) |> shrink |> Seq.forall checkShrink) @>

    [<Property>]
    let ``should shrink Immutable collections with two generic parameters``(values: Dictionary<int,char>) =

        let checkShrink (shrunkVals: IDictionary<int,char>) =
            let shrunkValues = shrunkVals |> Seq.toArray
            shrunkValues.Length < values.Count
            || (Array.zip (values.ToArray()) shrunkValues
                |> Array.exists (fun (value,shrunkValue) -> shrunkValue <> value))

<<<<<<< HEAD
        assert (ImmutableDictionary.CreateRange(values) |> shrink |> Seq.forall checkShrink)
        assert (ImmutableSortedDictionary.CreateRange(values) |> shrink |> Seq.forall checkShrink)

    [<Property>]
    let ``should execute generic-task-valued property`` (value: int) =
        // Since this doesn't throw, the test should pass and ignore the integer value
        System.Threading.Tasks.Task.FromResult value
=======
        test <@ (ImmutableDictionary.CreateRange(values) |> shrink |> Seq.forall checkShrink) @>
        test <@ (ImmutableSortedDictionary.CreateRange(values) |> shrink |> Seq.forall checkShrink) @>
>>>>>>> af0b4433
<|MERGE_RESOLUTION|>--- conflicted
+++ resolved
@@ -814,7 +814,6 @@
             || (Array.zip (values.ToArray()) shrunkValues
                 |> Array.exists (fun (value,shrunkValue) -> shrunkValue <> value))
 
-<<<<<<< HEAD
         assert (ImmutableDictionary.CreateRange(values) |> shrink |> Seq.forall checkShrink)
         assert (ImmutableSortedDictionary.CreateRange(values) |> shrink |> Seq.forall checkShrink)
 
@@ -822,7 +821,5 @@
     let ``should execute generic-task-valued property`` (value: int) =
         // Since this doesn't throw, the test should pass and ignore the integer value
         System.Threading.Tasks.Task.FromResult value
-=======
         test <@ (ImmutableDictionary.CreateRange(values) |> shrink |> Seq.forall checkShrink) @>
-        test <@ (ImmutableSortedDictionary.CreateRange(values) |> shrink |> Seq.forall checkShrink) @>
->>>>>>> af0b4433
+        test <@ (ImmutableSortedDictionary.CreateRange(values) |> shrink |> Seq.forall checkShrink) @>