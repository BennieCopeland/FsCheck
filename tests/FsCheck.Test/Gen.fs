﻿namespace FsCheck.Test

module Gen =

    open Xunit
    open FsCheck
    open FsCheck.Xunit
    open Helpers
    open Swensen.Unquote
    open System.Reflection

    [<Property>]
    let Choose (Interval (l,h)) = 
        assertTrue ( Gen.choose (l,h)
                |> sample 10
                |> Seq.forall (fun v -> l <= v && v <= h) )
    
    [<Property>] 
    let Elements (l:list<char>) =
        not l.IsEmpty ==> 
        lazy (  assertTrue ( Gen.elements l
                        |> sample 50
                        |> Seq.forall (isIn l) ) )

    [<Fact>]
    let GrowingElements () =
        let sizes = [ 1..100 ]
        let run g =
            [ for s in sizes -> Gen.resize s g ]
            |> Gen.sequence
            |> sample1

        let actual = Gen.growingElements sizes |> run

        assertTrue ( List.forall2 (>=) sizes actual )

    [<Property>]
    let constant (v : (int * char)) =
        assertTrue ( Gen.constant v
                |> sample 10
                |> Array.forall (fun actual -> obj.ReferenceEquals(actual, v)) )

    [<Property>]
    let fresh ((i:int,c:char) as v) =
        assertTrue ( Gen.fresh (fun () -> (i,c)) 
                |> sample 10
                |> Seq.forall (fun actual -> not (obj.ReferenceEquals(actual, v)) && actual = v) )
    
    [<Property>]
    let Oneof (l:list<string>) =
        not l.IsEmpty ==> 
        lazy (  assertTrue ( List.map Gen.constant l
                        |> Gen.oneof
                        |> sample 10
                        |> Seq.forall (isIn l) ))

    [<Property>]
    let Frequency (frequencies:list<PositiveInt*string>) =
        let generatedValues = frequencies |> List.filter (fst >> (fun p -> p.Get) >> (<>) 0) |> List.map snd
        not generatedValues.IsEmpty ==>
         lazy ( assertTrue ( frequencies
                        |> List.map (fun (freq,s) -> (freq.Get,Gen.constant s))
                        |> Gen.frequency
                        |> sample 100
                        |> Seq.forall (isIn generatedValues) ))

    [<Fact>]
    let ``frequency should throw argument exception if no element can be generated``() =
        let prop = lazy (Gen.frequency [(0,Gen.constant 1)]) //used lazy since unqoute couldn't handle generator directly
        raises<System.ArgumentException> <@ prop.Value @>
        
    
    [<Property>]
    let Map (f:string -> int) v =
        assertTrue ( Gen.map f (Gen.constant v)
                |> sample 1
                |> Seq.forall ((=) (f v)) )
        
    [<Property>]
    let Map2 (f:char -> int -> int) a b =
        assertTrue ( Gen.map2 f (Gen.constant a) (Gen.constant b)
                |> sample1
                |> ((=) (f a b)) )
        
    [<Property>]
    let Map3 (f:int -> char -> int -> int) a b c =
        assertTrue ( Gen.map3 f (Gen.constant a) (Gen.constant b) (Gen.constant c)
                |> sample1
                |> ((=) (f a b c)) )
        
    [<Property>]
    let Map4 (f:char -> int -> char -> bool -> int) a b c d =
        assertTrue ( Gen.map4 f (Gen.constant a) (Gen.constant b) (Gen.constant c) (Gen.constant d)
                |> sample1
                |> ((=) (f a b c d)) )
       
    [<Property>]
    let Map5 (f:bool -> char -> int -> char -> bool -> int) a b c d e =
        assertTrue ( Gen.map5 f (Gen.constant a) (Gen.constant b) (Gen.constant c) (Gen.constant d) (Gen.constant e)
                |> sample1
                |> ((=) (f a b c d e)) )
    
    [<Property>]
    let Map6 (f:bool -> char -> int -> char -> bool -> int -> char ) a b c d e g = 
        assertTrue ( Gen.map6 f (Gen.constant a) (Gen.constant b) (Gen.constant c) (Gen.constant d) (Gen.constant e) (Gen.constant g)
                |> sample1
                |> ((=) (f a b c d e g)) )

    [<Property>]
    let Zip (a : int) (b : char) =
        assertTrue ( Gen.zip (Gen.constant a) (Gen.constant b)
                |> sample1
                |> ((=) (a, b)) )

    [<Property>]
    let Zip3 (a : int) (b : char) (c : bool) =
        assertTrue ( Gen.zip3 (Gen.constant a) (Gen.constant b) (Gen.constant c)
                |> sample1
                |> ((=) (a, b, c)) )

    [<Property>]
    let Unzip (a : char) (b : int) =
        let f, g = Gen.constant (a, b) |> Gen.unzip
        assertTrue ( (sample1 f, sample1 g) = (a, b) )

    [<Property>]
    let Unzip3 (a : char) (b : int) (c : bool) =
        let f, g, h = Gen.constant (a, b, c) |> Gen.unzip3
        assertTrue ( (sample1 f, sample1 g, sample1 h) = (a, b, c) )

    [<Property>]
    let Two (v:int) =
        assertTrue ( Gen.two (Gen.constant v)
                |> sample1
                |> ((=) (v,v)) )
     
    [<Property>]
    let Three (v:int) =
        assertTrue ( Gen.three (Gen.constant v)
                |> sample1
                |> ((=) (v,v,v)) )
    
    [<Property>]
    let Four (v:int) =
        assertTrue ( Gen.four (Gen.constant v)
                |> sample1
                |> ((=) (v,v,v,v)) )
    
    [<Property>]
    let Sequence (l:list<int>) =
        assertTrue ( l |> List.map Gen.constant
                |> Gen.sequence
                |> sample1
                |> ((=) l) )
     
    [<Property>]
    let ListOfLength (v:char) (PositiveInt length) =
        assertTrue ( Gen.listOfLength length (Gen.constant v)
                |> sample1
                |> ((=) (List.init length (fun _ -> v))) )

    [<Property>]
    let ``shuffle generates a permutation`` (xs : int array) =
        assertTrue ( Gen.shuffle xs
                |> sample1
                |> Array.sort
                |> ((=) (Array.sort xs)) )

    // This property is non-deterministic, and may rarely fail. The chance of
    // this property not holding in case of a uniform shuffle - in other words,
    // the chance of producing 10 times the same input list of length 3 - is
    // (1/3!)^20, which should be small enough.
    // In this case, relying on the statistical attribute of a test being
    // exceedingly unlikely to produce a False Positive is sometimes the only
    // option. See also: https://github.com/fscheck/FsCheck/pull/221/
    [<Property>]
    let Shuffle (s:Set<int>) =
        s.Count > 2 ==> lazy
        let l = Set.toList s
        assertTrue ( Gen.shuffle l
                |> sample 20
                |> Seq.map Seq.toList
                |> Seq.exists ((<>) l) )

    [<Fact>]
    let ``Shuffle returns different array instances``() =
        Gen.shuffle [| 1..30 |]
        |> sample 20
        |> Array.pairwise
        |> Array.iter (fun (l,r) -> assertTrue ( not <| obj.ReferenceEquals(l,r) ))

    [<Property>]
    let Piles (k:int) (sum:int) =
        let sample = Gen.piles k sum |> sample 10
        
        assertTrue ( sample |> Array.pairwise |> Array.forall (fun (l,r) -> (l.Length = 0 && r.Length = 0) || not <| obj.ReferenceEquals(l,r)) )
        assertTrue ( sample
                |> Array.forall (fun l -> 
                    l.Length = max 0 k // if k <= 0 empty list is returned 
                    && Array.sum l = (if k <= 0 then 0 else sum)
                    && if sum >= 0 then Array.forall (fun e -> e >= 0) l else true) )
        //|> Prop.collect (k, sum, sample)
   
    [<Property>]
    let TryWhere (v:int) (predicate:int -> bool) =
        let expected = if predicate v then Some v else None
        assertTrue ( Gen.tryWhere predicate (Gen.constant v)
                |> sample1
                |> ((=) expected) )
    
    [<Property>]
    let Where (v:int) =
        assertTrue ( Gen.where ((<=) 0) (Gen.elements [v;abs v])
                |> sample1
                |> ((=) (abs v)) )
    
    [<Property>]
    let ListOf (NonNegativeInt size) (v:char) =
        assertTrue ( Gen.resize size (Gen.listOf <| Gen.constant v)
                |> sample 10
                |> Seq.forall (fun l -> l.Length <= size && Seq.forall ((=) v) l) )


    [<Property>]
    let ``ListOf high dimension``(NonNegativeInt size) (v:int) =
        let l = Gen.resize size (Gen.listOf (Gen.listOf (Gen.listOf (Gen.listOf <| Gen.constant v))))
                |> sample 10
        assertTrue ( l |> Seq.forall (fun l -> l.Length <= size && Seq.forall (Seq.forall (Seq.forall (Seq.forall ((=) v)))) l) )

    
    [<Property>]
    let NonEmptyListOf (NonNegativeInt size) (v:string) =
        let actual = Gen.resize size (Gen.nonEmptyListOf <| Gen.constant v) |> sample 10
        assertTrue ( actual |> Seq.forall (fun l -> 0 < l.Length && l.Length <= max 1 size && Seq.forall ((=) v) l) )
    
    [<Property>]
    let SubListOf (l:list<int>) =
        Gen.subListOf l
        |> sample 10
        |> Seq.iter (fun sublist -> 
            assertTrue (List.length sublist <= List.length l)
            assertTrue (Seq.forall (fun e -> List.exists ((=) e) l) sublist))

    [<Property>]
    let ArrayOf (NonNegativeInt size) (v:int) =
        Gen.resize size (Gen.arrayOf <| Gen.constant v)
        |> sample 10
        |> Seq.iter (fun l -> assertTrue (l.Length <= size && Array.forall ((=) v) l))

    [<Property>]
    let ``ArrayOf high dimension`` (NonNegativeInt size) (v:int) =
        Gen.resize size (Gen.arrayOf (Gen.arrayOf (Gen.arrayOf (Gen.arrayOf <| Gen.constant v))))
        |> sample 10
        |> Seq.iter (fun l -> 
            assertTrue (l.Length <= size )
            assertTrue (Array.forall (Array.forall (Array.forall (Array.forall ((=) v)))) l))
    
    [<Property>]
    let ArrayOfLength (v:char) (PositiveInt length) =
        let arr = Gen.arrayOfLength length (Gen.constant v) |> sample1
        assertTrue (arr = (Array.init length (fun _ -> v)))
    
    [<Property>]
    let Array2DOf (NonNegativeInt size) (v:int) =
        let arr = Gen.resize size (Gen.array2DOf (Gen.constant v)) |> sample1
        assertTrue (arr.Length <= size+1) 
        assertTrue (seq { for elem in arr do yield elem :?> int} |> Seq.forall ((=) v))
  
    [<Property>]
    let Array2DOfDim (NonNegativeInt rows,NonNegativeInt cols) (v:int) =
        let arr = (Gen.array2DOfDim (rows,cols) (Gen.constant v)) |> sample1
        assertTrue (Array2D.length1 arr <= rows)
        assertTrue (Array2D.length2 arr <= cols) 
        assertTrue (seq { for elem in arr do yield elem :?> int} |> Seq.forall ((=) v))

    type MaybeNull = { SomeField : int }

    [<CLIMutable>]
    type MaybeHaveNull = { MightBeNull : MaybeNull }

    [<Fact>]
    let ``should support null as a shrunk value even without AllowNullLiteral (for C# compatibility)``() =
        let der = Arb.Default.Derive()
        let mhn = { MightBeNull = { SomeField = 5 } }
        let prop = mhn.GetType().GetProperty("MightBeNull", BindingFlags.Public ||| BindingFlags.Instance)
        prop.SetValue(mhn, null)
        // ensure that no exception occurs
        der.Shrinker mhn
        |> Seq.length
        |> ignore

    [<Fact>]
    let ``should generate functions from nullable values``() =
        let generated =
            Arb.generate<unit->int>
            |> sample1
            |> List.replicate 10
            |> List.map ((|>) ())
        generated
        |> Seq.pairwise
        |> Seq.map (fun (a,b) -> a = b)
        |> fun l -> assertTrue ( Seq.forall id l )

    type FunctorLaws<'a,'b,'c when 'a:equality and 'b :equality and 'c:equality> =
        static member Identity (x :'a) =
            let x' =  Gen.constant x
            let a = sample 10 (id x')
            let b = Array.replicate 10 (id x)
            a = b

        static member Distribution (x:'a) (f:'b ->'c) (g:'a->'b) =
            let a = Gen.map (f << g) (Gen.constant x)
            let b = (Gen.map f << Gen.map g) (Gen.constant x)
            sample 10 a = sample 10 b

    [<Fact>]
    let ``should satisfy Functor laws``() =
        Check.QuickThrowOnFailureAll<FunctorLaws<_,_,_>>()

    // Thank you mausch: http://bugsquash.blogspot.com/2010/12/zipping-with-applicative-functors-in-f.html
    type ApplicativeLaws<'a,'b,'c when 'a:equality and 'b:equality>() =

        static member Identity (v: 'a) = 
            let a = Gen.constant v
            let x = Gen.constant id <*> a
            sample 10 x |> Seq.forall ((=) v)

        static member Composition (u: 'a -> 'b) (v: 'c -> 'a) (w: 'c) = 
            let u',v',w' = Gen.constant u, Gen.constant v, Gen.constant w
            let a = Gen.constant (<<) <*> u' <*> v' <*> w'
            let b = u' <*> (v' <*> w')
            sample 10 a = sample 10 b

        static member Homomorphism (f: 'a -> 'b) x = 
            let a = Gen.constant f <*> Gen.constant x
            let b = Gen.constant (f x)
            sample 10 a = sample 10 b

        static member Interchange (u: 'a -> 'b) (y: 'a) = 
            let u' = Gen.constant u
            let a = u' <*> Gen.constant y
            let b = Gen.constant ((|>) y) <*> u'
            sample 10 a = sample 10 b

    [<Fact>]
    let ``should satisfy Applicative Functor laws``() =
        Check.QuickThrowOnFailureAll<ApplicativeLaws<_,_,_>>()

    type MonadLaws<'a,'b,'c when 'a : equality and 'b : equality and 'c:equality>() =
        static member LeftIdentity (a:'a) (f:'a -> 'b) =
            let f = f >> Gen.constant
            let left = Gen.constant a >>= f 
            let right = f a
            sample 10 left = sample 10 right 
        static member RightIdentity (a:'a) =
            let m = Gen.constant a
            let left = m >>= Gen.constant
            let right = m
            sample 10 left = sample 10 right
        static member Associativity (a:'a) (f:'a->'b) (g:'b->'c) =
            let m = Gen.constant a
            let f = f >> Gen.constant
            let g = g >> Gen.constant
            let left = (m >>= f) >>= g
            let right =  m >>= (fun x -> f x >>= g)
            sample 10 left = sample 10 right

    [<Fact>]
    let ``should satisfy Monad laws``() =
        Check.QuickThrowOnFailureAll<MonadLaws<_,_,_>>()

    [<Fact>]
    let ``GenBuilder.While``() =
        // same as Gen.constant n, just to test while
        let convolutedGenNumber n =
            gen { let s = ref 0
                  while !s < n do
                    s := !s + 1
                  return !s
                }
        assertTrue ( convolutedGenNumber 100 
                |> Gen.sample 10
                |> Seq.forall ((=) 100) )

    [<Fact>]
    let ``GenBuilder.For``() =
        // same as Gen.constant n, just to test while
        let convolutedGenNumber n =
            gen { let s = ref 0
                  for _ in [1..n] do
                    s := !s + 1
                  return !s
                }
        assertTrue ( convolutedGenNumber 100 
                |> Gen.sample 10
                |> Seq.forall ((=) 100) )


    type MyRecord =
        { FieldA    : int
          FieldB    : MyUnion
          FieldC    : MyUnion }

    and MyUnion = 
    | NonRec of int
    | Rec    of MyRecord
    | Rec2   of MyOtherUnion

    and MyOtherUnion =
    | NonRec2 of int
    | Rec2 of MyUnion * MyRecord

    [<Fact>]
    let ``should generate recursive types``() =
        // this should just not stack overflow.
        // It used to, because the detection of whether a union case
        // is recursive or not, was limited to self-recursion (i.e. 
        // type Tree = T of Tree * Tree |  Branch of int
        // whereas as the example demonstrates recursion can be
        // more involved.
        let r1 = Gen.sampleWithSize 100 100 (Arb.Default.Derive<MyRecord>().Generator)
        let r2 = Gen.sampleWithSize 100 100 (Arb.Default.Derive<MyUnion>().Generator)
        let r3 = Gen.sampleWithSize 100 100 (Arb.Default.Derive<MyOtherUnion>().Generator)
        assertTrue ( r1.Length + r2.Length + r3.Length = 300 )


    // these types were taking from the FSharpLu project, as there was some regression
    // when these types, or a subset of them, was generated.

    type WithFields = SomeField of int * int
    type SimpleDu = Foo | FooBar | Bar
    type ComplexDu = ComplexDu of WithFields | SimpleDU | AString of string
    type 'a RecursiveList = RecListLeaf of 'a | RecListCons of 'a RecursiveList
    type OptionOfBase = int option
    type OptionOfDu = SimpleDu option
    type Color = Red | Blue
    type Shape = Circle of int * int | Rectangle
    type 'a Tree = Leaf of 'a | Node of 'a Tree * 'a Tree
    type 'a Test = Case1 | Case2 of int | Case3 of int * string * 'a
    type MapType = Map<string,Color>
    type 'a NestedOptions = 'a option option option option

    type 'a Wrapper = { WrappedField : 'a }
    type NestedStructure = { subField : int }
    type NestedOptionStructure = { field : NestedStructure option }

    module SomeAmbiguity =
        type 'a RecordWithFieldNamedSome = { Some : 'a }
        type DUWithFieldlessCaseNamedSome = Some of string | Bla
        type DUWithCaseWithFieldNamedSome = Some | Bla
        type 'a Ambiguous1 = 'a RecordWithFieldNamedSome option
        type Ambiguous2 = DUWithFieldlessCaseNamedSome option
        type Ambiguous3 = DUWithCaseWithFieldNamedSome option


    [<Fact>]
    let ``generate FSharpLu test types``() =
        let times = 10000
        let r = Gen.sample times Arb.generate<ComplexDu>
        let r = Gen.sample times Arb.generate<ComplexDu RecursiveList>
        let r = Gen.sample times Arb.generate<WithFields>
        let r = Gen.sample times Arb.generate<SimpleDu>
        let r = Gen.sample times Arb.generate<ComplexDu>
        let r = Gen.sample times Arb.generate<OptionOfBase>
        let r = Gen.sample times Arb.generate<OptionOfDu>
        let r = Gen.sample times Arb.generate<Color>
        let r = Gen.sample times Arb.generate<Shape>
        let r = Gen.sample times Arb.generate<int Tree>
        let r = Gen.sample times Arb.generate<int Tree Test>
        let r = Gen.sample times Arb.generate<int Test>
        let r = Gen.sample times Arb.generate<int list Tree>
        let r = Gen.sample times Arb.generate<string NestedOptions>
        let r = Gen.sample times Arb.generate<string>
        let r = Gen.sample times Arb.generate<string option>
        let r = Gen.sample times Arb.generate<string option option>
        let r = Gen.sample times Arb.generate<string option option option option>
        let r = Gen.sample times Arb.generate<int NestedOptions>
        let r = Gen.sample times Arb.generate<SomeAmbiguity.Ambiguous1<string>>
        let r = Gen.sample times Arb.generate<SomeAmbiguity.Ambiguous1<SimpleDu>>
        let r = Gen.sample times Arb.generate<NestedOptionStructure>
        let r = Gen.sample times Arb.generate<SomeAmbiguity.Ambiguous2>
        let r = Gen.sample times Arb.generate<SomeAmbiguity.Ambiguous3>
        ()

    [<Fact>]
    let ``generating large array should work``() =
        // occassionally there have been bugs where large array generations causes stack overflow
<<<<<<< HEAD
        Gen.choose(0,100) |> Gen.arrayOf |> Gen.sampleWithSize 30000 100
=======
        Gen.choose(0,100) |> Gen.arrayOf |> Gen.sample 30000 100

    [<Fact>]
    let ``sublistof for an array with single element should generate not only empty list``() =
        let result = 
            Gen.subListOf [1] 
            |> Gen.sample 100 100
            |> Seq.contains [1]
        test <@ result @>  
>>>>>>> ed14ca2b
<|MERGE_RESOLUTION|>--- conflicted
+++ resolved
@@ -485,16 +485,12 @@
     [<Fact>]
     let ``generating large array should work``() =
         // occassionally there have been bugs where large array generations causes stack overflow
-<<<<<<< HEAD
         Gen.choose(0,100) |> Gen.arrayOf |> Gen.sampleWithSize 30000 100
-=======
-        Gen.choose(0,100) |> Gen.arrayOf |> Gen.sample 30000 100
 
     [<Fact>]
     let ``sublistof for an array with single element should generate not only empty list``() =
         let result = 
             Gen.subListOf [1] 
-            |> Gen.sample 100 100
+            |> Gen.sampleWithSize 100 100
             |> Seq.contains [1]
-        test <@ result @>  
->>>>>>> ed14ca2b
+        test <@ result @>  