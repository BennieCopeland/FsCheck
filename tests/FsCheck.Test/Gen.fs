﻿namespace FsCheck.Test

module Gen =

    open Xunit
    open FsCheck
    open FsCheck.Xunit
    open Helpers
    open Swensen.Unquote
    open System.Reflection

    [<Property>]
    let Choose (Interval (l,h)) = 
        assertTrue ( Gen.choose (l,h)
                |> sample 10
                |> Seq.forall (fun v -> l <= v && v <= h) )
    
    [<Property>] 
    let Elements (l:list<char>) =
        not l.IsEmpty ==> 
        lazy (  assertTrue ( Gen.elements l
                        |> sample 50
                        |> Seq.forall (isIn l) ) )

    [<Fact>]
    let GrowingElements () =
        let sizes = [ 1..100 ]
        let run g =
            [ for s in sizes -> Gen.resize s g ]
            |> Gen.sequence
            |> sample1

        let actual = Gen.growingElements sizes |> run

        assertTrue ( List.forall2 (>=) sizes actual )

    [<Property>]
    let constant (v : (int * char)) =
        assertTrue ( Gen.constant v
                |> sample 10
                |> Array.forall (fun actual -> obj.ReferenceEquals(actual, v)) )

    [<Property>]
    let fresh ((i:int,c:char) as v) =
        assertTrue ( Gen.fresh (fun () -> (i,c)) 
                |> sample 10
                |> Seq.forall (fun actual -> not (obj.ReferenceEquals(actual, v)) && actual = v) )
    
    [<Property>]
    let Oneof (l:list<string>) =
        not l.IsEmpty ==> 
        lazy (  assertTrue ( List.map Gen.constant l
                        |> Gen.oneof
                        |> sample 10
                        |> Seq.forall (isIn l) ))

    [<Property>]
    let Frequency (frequencies:list<PositiveInt*string>) =
        let generatedValues = frequencies |> List.filter (fst >> (fun p -> p.Get) >> (<>) 0) |> List.map snd
        not generatedValues.IsEmpty ==>
         lazy ( assertTrue ( frequencies
                        |> List.map (fun (freq,s) -> (freq.Get,Gen.constant s))
                        |> Gen.frequency
                        |> sample 100
                        |> Seq.forall (isIn generatedValues) ))

    [<Fact>]
    let ``frequency should throw argument exception if no element can be generated``() =
        let prop = lazy (Gen.frequency [(0,Gen.constant 1)]) //used lazy since unqoute couldn't handle generator directly
        raises<System.ArgumentException> <@ prop.Value @>
        
    
    [<Property>]
    let Map (f:string -> int) v =
        assertTrue ( Gen.map f (Gen.constant v)
                |> sample 1
                |> Seq.forall ((=) (f v)) )
        
    [<Property>]
    let Map2 (f:char -> int -> int) a b =
        assertTrue ( Gen.map2 f (Gen.constant a) (Gen.constant b)
                |> sample1
                |> ((=) (f a b)) )
        
    [<Property>]
    let Map3 (f:int -> char -> int -> int) a b c =
        assertTrue ( Gen.map3 f (Gen.constant a) (Gen.constant b) (Gen.constant c)
                |> sample1
                |> ((=) (f a b c)) )
        
    [<Property>]
    let Map4 (f:char -> int -> char -> bool -> int) a b c d =
        assertTrue ( Gen.map4 f (Gen.constant a) (Gen.constant b) (Gen.constant c) (Gen.constant d)
                |> sample1
                |> ((=) (f a b c d)) )
       
    [<Property>]
    let Map5 (f:bool -> char -> int -> char -> bool -> int) a b c d e =
        assertTrue ( Gen.map5 f (Gen.constant a) (Gen.constant b) (Gen.constant c) (Gen.constant d) (Gen.constant e)
                |> sample1
                |> ((=) (f a b c d e)) )
    
    [<Property>]
    let Map6 (f:bool -> char -> int -> char -> bool -> int -> char ) a b c d e g = 
        assertTrue ( Gen.map6 f (Gen.constant a) (Gen.constant b) (Gen.constant c) (Gen.constant d) (Gen.constant e) (Gen.constant g)
                |> sample1
                |> ((=) (f a b c d e g)) )

    [<Property>]
    let Zip (a : int) (b : char) =
        assertTrue ( Gen.zip (Gen.constant a) (Gen.constant b)
                |> sample1
                |> ((=) (a, b)) )

    [<Property>]
    let Zip3 (a : int) (b : char) (c : bool) =
        assertTrue ( Gen.zip3 (Gen.constant a) (Gen.constant b) (Gen.constant c)
                |> sample1
                |> ((=) (a, b, c)) )

    [<Property>]
    let Unzip (a : char) (b : int) =
        let f, g = Gen.constant (a, b) |> Gen.unzip
        assertTrue ( (sample1 f, sample1 g) = (a, b) )

    [<Property>]
    let Unzip3 (a : char) (b : int) (c : bool) =
        let f, g, h = Gen.constant (a, b, c) |> Gen.unzip3
        assertTrue ( (sample1 f, sample1 g, sample1 h) = (a, b, c) )

    [<Property>]
    let Two (v:int) =
        assertTrue ( Gen.two (Gen.constant v)
                |> sample1
                |> ((=) (v,v)) )
     
    [<Property>]
    let Three (v:int) =
        assertTrue ( Gen.three (Gen.constant v)
                |> sample1
                |> ((=) (v,v,v)) )
    
    [<Property>]
    let Four (v:int) =
        assertTrue ( Gen.four (Gen.constant v)
                |> sample1
                |> ((=) (v,v,v,v)) )
    
    [<Property>]
    let Collect (l:list<int>) =
        Gen.collect Gen.constant l
        |> sample1
        |> ((=) l)

    [<Property>]
    let CollectToSeq (l:list<byte>) =
        Seq.ofList l
        |> Gen.collectToSeq Gen.constant
        |> sample1
        |> List.ofSeq
        |> ((=) l)

    [<Property>]
    let CollectToArr (a:array<char>) =
        Gen.collectToArr Gen.constant a
        |> sample1
        |> ((=) a)

    [<Property>]
    let Sequence (l:list<int>) =
<<<<<<< HEAD
        assertTrue ( l |> List.map Gen.constant
                |> Gen.sequence
                |> sample1
                |> ((=) l) )
=======
        l |> List.map Gen.constant
        |> Gen.sequence
        |> sample1
        |> ((=) l)

    [<Property>]
    let SequenceToSeq (l:list<byte>) =
        Seq.ofList l
        |> Seq.map Gen.constant
        |> Gen.sequenceToSeq
        |> sample1
        |> List.ofSeq
        |> ((=) l)
>>>>>>> 17a77700
     
    [<Property>]
    let SequenceToArr (a:array<char>) =
        Array.map Gen.constant a
        |> Gen.sequenceToArr
        |> sample1
        |> ((=) a)

    [<Property>]
    let ListOfLength (v:char) (PositiveInt length) =
        assertTrue ( Gen.listOfLength length (Gen.constant v)
                |> sample1
                |> ((=) (List.init length (fun _ -> v))) )

    [<Property>]
    let ``shuffle generates a permutation`` (xs : int array) =
        assertTrue ( Gen.shuffle xs
                |> sample1
                |> Array.sort
                |> ((=) (Array.sort xs)) )

    // This property is non-deterministic, and may rarely fail. The chance of
    // this property not holding in case of a uniform shuffle - in other words,
    // the chance of producing 10 times the same input list of length 3 - is
    // (1/3!)^20, which should be small enough.
    // In this case, relying on the statistical attribute of a test being
    // exceedingly unlikely to produce a False Positive is sometimes the only
    // option. See also: https://github.com/fscheck/FsCheck/pull/221/
    [<Property>]
    let Shuffle (s:Set<int>) =
        s.Count > 2 ==> lazy
        let l = Set.toList s
        assertTrue ( Gen.shuffle l
                |> sample 20
                |> Seq.map Seq.toList
                |> Seq.exists ((<>) l) )

    [<Fact>]
    let ``Shuffle returns different array instances``() =
        Gen.shuffle [| 1..30 |]
        |> sample 20
        |> Array.pairwise
        |> Array.iter (fun (l,r) -> assertTrue ( not <| obj.ReferenceEquals(l,r) ))

    [<Property>]
    let Piles (k:int) (sum:int) =
        let sample = Gen.piles k sum |> sample 10
        
        assertTrue ( sample |> Array.pairwise |> Array.forall (fun (l,r) -> (l.Length = 0 && r.Length = 0) || not <| obj.ReferenceEquals(l,r)) )
        assertTrue ( sample
                |> Array.forall (fun l -> 
                    l.Length = max 0 k // if k <= 0 empty list is returned 
                    && Array.sum l = (if k <= 0 then 0 else sum)
                    && if sum >= 0 then Array.forall (fun e -> e >= 0) l else true) )
        //|> Prop.collect (k, sum, sample)
   
    [<Property>]
    let TryWhere (v:int) (predicate:int -> bool) =
        let expected = if predicate v then Some v else None
        assertTrue ( Gen.tryWhere predicate (Gen.constant v)
                |> sample1
                |> ((=) expected) )
    
    [<Property>]
    let Where (v:int) =
        assertTrue ( Gen.where ((<=) 0) (Gen.elements [v;abs v])
                |> sample1
                |> ((=) (abs v)) )
    
    [<Property>]
    let ListOf (NonNegativeInt size) (v:char) =
        assertTrue ( Gen.resize size (Gen.listOf <| Gen.constant v)
                |> sample 10
                |> Seq.forall (fun l -> l.Length <= size && Seq.forall ((=) v) l) )


    [<Property>]
    let ``ListOf high dimension``(NonNegativeInt size) (v:int) =
        let l = Gen.resize size (Gen.listOf (Gen.listOf (Gen.listOf (Gen.listOf <| Gen.constant v))))
                |> sample 10
        assertTrue ( l |> Seq.forall (fun l -> l.Length <= size && Seq.forall (Seq.forall (Seq.forall (Seq.forall ((=) v)))) l) )

    
    [<Property>]
    let NonEmptyListOf (NonNegativeInt size) (v:string) =
        let actual = Gen.resize size (Gen.nonEmptyListOf <| Gen.constant v) |> sample 10
        assertTrue ( actual |> Seq.forall (fun l -> 0 < l.Length && l.Length <= max 1 size && Seq.forall ((=) v) l) )
    
    [<Property>]
    let SubListOf (l:list<int>) =
        Gen.subListOf l
        |> sample 10
        |> Seq.iter (fun sublist -> 
            assertTrue (List.length sublist <= List.length l)
            assertTrue (Seq.forall (fun e -> List.exists ((=) e) l) sublist))

    [<Property>]
    let ArrayOf (NonNegativeInt size) (v:int) =
        Gen.resize size (Gen.arrayOf <| Gen.constant v)
        |> sample 10
        |> Seq.iter (fun l -> assertTrue (l.Length <= size && Array.forall ((=) v) l))

    [<Property>]
    let ``ArrayOf high dimension`` (NonNegativeInt size) (v:int) =
        Gen.resize size (Gen.arrayOf (Gen.arrayOf (Gen.arrayOf (Gen.arrayOf <| Gen.constant v))))
        |> sample 10
        |> Seq.iter (fun l -> 
            assertTrue (l.Length <= size )
            assertTrue (Array.forall (Array.forall (Array.forall (Array.forall ((=) v)))) l))
    
    [<Property>]
    let ArrayOfLength (v:char) (PositiveInt length) =
        let arr = Gen.arrayOfLength length (Gen.constant v) |> sample1
        assertTrue (arr = (Array.init length (fun _ -> v)))
    
    [<Property>]
    let Array2DOf (NonNegativeInt size) (v:int) =
        let arr = Gen.resize size (Gen.array2DOf (Gen.constant v)) |> sample1
        assertTrue (arr.Length <= size+1) 
        assertTrue (seq { for elem in arr do yield elem :?> int} |> Seq.forall ((=) v))
  
    [<Property>]
    let Array2DOfDim (NonNegativeInt rows,NonNegativeInt cols) (v:int) =
        let arr = (Gen.array2DOfDim (rows,cols) (Gen.constant v)) |> sample1
        assertTrue (Array2D.length1 arr <= rows)
        assertTrue (Array2D.length2 arr <= cols) 
        assertTrue (seq { for elem in arr do yield elem :?> int} |> Seq.forall ((=) v))

    type MaybeNull = { SomeField : int }

    [<CLIMutable>]
    type MaybeHaveNull = { MightBeNull : MaybeNull }

    [<Fact>]
    let ``should support null as a shrunk value even without AllowNullLiteral (for C# compatibility)``() =
        let der = Arb.Default.Derive()
        let mhn = { MightBeNull = { SomeField = 5 } }
        let prop = mhn.GetType().GetProperty("MightBeNull", BindingFlags.Public ||| BindingFlags.Instance)
        prop.SetValue(mhn, null)
        // ensure that no exception occurs
        der.Shrinker mhn
        |> Seq.length
        |> ignore

    [<Fact>]
    let ``should generate functions from nullable values``() =
        let generated =
            Arb.generate<unit->int>
            |> sample1
            |> List.replicate 10
            |> List.map ((|>) ())
        generated
        |> Seq.pairwise
        |> Seq.map (fun (a,b) -> a = b)
        |> fun l -> assertTrue ( Seq.forall id l )

    type FunctorLaws<'a,'b,'c when 'a:equality and 'b :equality and 'c:equality> =
        static member Identity (x :'a) =
            let x' =  Gen.constant x
            let a = sample 10 (id x')
            let b = Array.replicate 10 (id x)
            a = b

        static member Distribution (x:'a) (f:'b ->'c) (g:'a->'b) =
            let a = Gen.map (f << g) (Gen.constant x)
            let b = (Gen.map f << Gen.map g) (Gen.constant x)
            sample 10 a = sample 10 b

    [<Fact>]
    let ``should satisfy Functor laws``() =
        Check.QuickThrowOnFailureAll<FunctorLaws<_,_,_>>()

    // Thank you mausch: http://bugsquash.blogspot.com/2010/12/zipping-with-applicative-functors-in-f.html
    type ApplicativeLaws<'a,'b,'c when 'a:equality and 'b:equality>() =

        static member Identity (v: 'a) = 
            let a = Gen.constant v
            let x = Gen.constant id <*> a
            sample 10 x |> Seq.forall ((=) v)

        static member Composition (u: 'a -> 'b) (v: 'c -> 'a) (w: 'c) = 
            let u',v',w' = Gen.constant u, Gen.constant v, Gen.constant w
            let a = Gen.constant (<<) <*> u' <*> v' <*> w'
            let b = u' <*> (v' <*> w')
            sample 10 a = sample 10 b

        static member Homomorphism (f: 'a -> 'b) x = 
            let a = Gen.constant f <*> Gen.constant x
            let b = Gen.constant (f x)
            sample 10 a = sample 10 b

        static member Interchange (u: 'a -> 'b) (y: 'a) = 
            let u' = Gen.constant u
            let a = u' <*> Gen.constant y
            let b = Gen.constant ((|>) y) <*> u'
            sample 10 a = sample 10 b

    [<Fact>]
    let ``should satisfy Applicative Functor laws``() =
        Check.QuickThrowOnFailureAll<ApplicativeLaws<_,_,_>>()

    type MonadLaws<'a,'b,'c when 'a : equality and 'b : equality and 'c:equality>() =
        static member LeftIdentity (a:'a) (f:'a -> 'b) =
            let f = f >> Gen.constant
            let left = Gen.constant a >>= f 
            let right = f a
            sample 10 left = sample 10 right 
        static member RightIdentity (a:'a) =
            let m = Gen.constant a
            let left = m >>= Gen.constant
            let right = m
            sample 10 left = sample 10 right
        static member Associativity (a:'a) (f:'a->'b) (g:'b->'c) =
            let m = Gen.constant a
            let f = f >> Gen.constant
            let g = g >> Gen.constant
            let left = (m >>= f) >>= g
            let right =  m >>= (fun x -> f x >>= g)
            sample 10 left = sample 10 right

    [<Fact>]
    let ``should satisfy Monad laws``() =
        Check.QuickThrowOnFailureAll<MonadLaws<_,_,_>>()

    [<Fact>]
    let ``GenBuilder.While``() =
        // same as Gen.constant n, just to test while
        let convolutedGenNumber n =
            gen { let s = ref 0
                  while !s < n do
                    s := !s + 1
                  return !s
                }
        assertTrue ( convolutedGenNumber 100 
                |> Gen.sample 10
                |> Seq.forall ((=) 100) )

    [<Fact>]
    let ``GenBuilder.For``() =
        // same as Gen.constant n, just to test while
        let convolutedGenNumber n =
            gen { let s = ref 0
                  for _ in [1..n] do
                    s := !s + 1
                  return !s
                }
        assertTrue ( convolutedGenNumber 100 
                |> Gen.sample 10
                |> Seq.forall ((=) 100) )


    type MyRecord =
        { FieldA    : int
          FieldB    : MyUnion
          FieldC    : MyUnion }

    and MyUnion = 
    | NonRec of int
    | Rec    of MyRecord
    | Rec2   of MyOtherUnion

    and MyOtherUnion =
    | NonRec2 of int
    | Rec2 of MyUnion * MyRecord

    [<Fact>]
    let ``should generate recursive types``() =
        // this should just not stack overflow.
        // It used to, because the detection of whether a union case
        // is recursive or not, was limited to self-recursion (i.e. 
        // type Tree = T of Tree * Tree |  Branch of int
        // whereas as the example demonstrates recursion can be
        // more involved.
        let r1 = Gen.sampleWithSize 100 100 (Arb.Default.Derive<MyRecord>().Generator)
        let r2 = Gen.sampleWithSize 100 100 (Arb.Default.Derive<MyUnion>().Generator)
        let r3 = Gen.sampleWithSize 100 100 (Arb.Default.Derive<MyOtherUnion>().Generator)
        assertTrue ( r1.Length + r2.Length + r3.Length = 300 )


    // these types were taking from the FSharpLu project, as there was some regression
    // when these types, or a subset of them, was generated.

    type WithFields = SomeField of int * int
    type SimpleDu = Foo | FooBar | Bar
    type ComplexDu = ComplexDu of WithFields | SimpleDU | AString of string
    type 'a RecursiveList = RecListLeaf of 'a | RecListCons of 'a RecursiveList
    type OptionOfBase = int option
    type OptionOfDu = SimpleDu option
    type Color = Red | Blue
    type Shape = Circle of int * int | Rectangle
    type 'a Tree = Leaf of 'a | Node of 'a Tree * 'a Tree
    type 'a Test = Case1 | Case2 of int | Case3 of int * string * 'a
    type MapType = Map<string,Color>
    type 'a NestedOptions = 'a option option option option

    type 'a Wrapper = { WrappedField : 'a }
    type NestedStructure = { subField : int }
    type NestedOptionStructure = { field : NestedStructure option }

    module SomeAmbiguity =
        type 'a RecordWithFieldNamedSome = { Some : 'a }
        type DUWithFieldlessCaseNamedSome = Some of string | Bla
        type DUWithCaseWithFieldNamedSome = Some | Bla
        type 'a Ambiguous1 = 'a RecordWithFieldNamedSome option
        type Ambiguous2 = DUWithFieldlessCaseNamedSome option
        type Ambiguous3 = DUWithCaseWithFieldNamedSome option


    [<Fact>]
    let ``generate FSharpLu test types``() =
        let times = 10000
        let r = Gen.sample times Arb.generate<ComplexDu>
        let r = Gen.sample times Arb.generate<ComplexDu RecursiveList>
        let r = Gen.sample times Arb.generate<WithFields>
        let r = Gen.sample times Arb.generate<SimpleDu>
        let r = Gen.sample times Arb.generate<ComplexDu>
        let r = Gen.sample times Arb.generate<OptionOfBase>
        let r = Gen.sample times Arb.generate<OptionOfDu>
        let r = Gen.sample times Arb.generate<Color>
        let r = Gen.sample times Arb.generate<Shape>
        let r = Gen.sample times Arb.generate<int Tree>
        let r = Gen.sample times Arb.generate<int Tree Test>
        let r = Gen.sample times Arb.generate<int Test>
        let r = Gen.sample times Arb.generate<int list Tree>
        let r = Gen.sample times Arb.generate<string NestedOptions>
        let r = Gen.sample times Arb.generate<string>
        let r = Gen.sample times Arb.generate<string option>
        let r = Gen.sample times Arb.generate<string option option>
        let r = Gen.sample times Arb.generate<string option option option option>
        let r = Gen.sample times Arb.generate<int NestedOptions>
        let r = Gen.sample times Arb.generate<SomeAmbiguity.Ambiguous1<string>>
        let r = Gen.sample times Arb.generate<SomeAmbiguity.Ambiguous1<SimpleDu>>
        let r = Gen.sample times Arb.generate<NestedOptionStructure>
        let r = Gen.sample times Arb.generate<SomeAmbiguity.Ambiguous2>
        let r = Gen.sample times Arb.generate<SomeAmbiguity.Ambiguous3>
        ()

    [<Fact>]
    let ``generating large array should work``() =
        // occassionally there have been bugs where large array generations causes stack overflow
        Gen.choose(0,100) |> Gen.arrayOf |> Gen.sampleWithSize 30000 100

    [<Fact>]
    let ``sublistof for an array with single element should generate not only empty list``() =
        let result = 
            Gen.subListOf [1] 
            |> Gen.sampleWithSize 100 100
            |> Seq.contains [1]
        test <@ result @>  <|MERGE_RESOLUTION|>--- conflicted
+++ resolved
@@ -168,12 +168,6 @@
 
     [<Property>]
     let Sequence (l:list<int>) =
-<<<<<<< HEAD
-        assertTrue ( l |> List.map Gen.constant
-                |> Gen.sequence
-                |> sample1
-                |> ((=) l) )
-=======
         l |> List.map Gen.constant
         |> Gen.sequence
         |> sample1
@@ -187,7 +181,6 @@
         |> sample1
         |> List.ofSeq
         |> ((=) l)
->>>>>>> 17a77700
      
     [<Property>]
     let SequenceToArr (a:array<char>) =
