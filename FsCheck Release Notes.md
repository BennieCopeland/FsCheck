--- conflicted
+++ resolved
@@ -1,4 +1,3 @@
-<<<<<<< HEAD
 ### 3.0.0-alpha6 - To be released
 
 * Backwards incompatible: Refactor and split of the `Gen` API into `FsCheck.FSharp` and `FsCheck.Fluent`. This is a first step in splitting the entire API into a functional (for F# consumers) and fluent (for C# and VB.NET consumer) interface. This should be clearer for both kinds of consumers.
@@ -61,7 +60,7 @@
 * Add support for parallel and async testing. (by Sergey - great effort!)
 
 * Simplify sampling data: Gen.sample et al.
-=======
+
 ### 2.15.1 - 27 February 2021
 
 * Fixed a bug in FsCheck.Xunit: using ITestOutputHelper did not show output in `Property`-attributed tests.
@@ -83,7 +82,6 @@
 ### 2.14.4 - 31 January 2021
 
 * Fix NullRef in `isCSharpDtoType` when a property with only a setter was encountered.
->>>>>>> a7fd9db8
 
 ### 2.14.3 - 9 June 2020
 
