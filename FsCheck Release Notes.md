<<<<<<< HEAD
### 3.0.0-alpha3 - 30 December 2017
* NuGet packaging: relax FSharp.Core constraint to 4.0 and higher for .NET Desktop.

### 3.0.0-alpha2 - 19 October 2017
* Remove PCL builds. NET Standard is the way forward. Latest FSharp.Core builds don't even include PCL versions. As a result of the FSharp.Core dependency, FsCheck targets NET Standard 1.6.

* Remove Prop.within.

* Remove tuple and list testables.

* Bug fix: Tasks that were faulted or canceled were not detected as test failures (by chrisoverzero)

### 3.0.0-alpha1 - 26 September 2017
* Update random number generator to SplitMix algorithm. (with thanks to Jack Pappas for making it fast)

* Add support for parallel and async testing. (by Sergey - great effort!)

* Simplify sampling data: Gen.sample et al.
=======
### 2.12.0 - 6 October 2018
* Update NUnit to 3.10.1.

* Add Arbitrary instance for XML encoded string. (by Stijn Moreels)
>>>>>>> f198237d

### 2.11.0 - 15 June 2018
* DateTime now also generates kind and milliseconds (by Matthew Peacock)

* Removed EditorBrowsable.Never from all but the obsoleted methods. F# intellisense now also honors these attributes, and so they
were hiding a bunch of methods unnecessarily. The upshot is that C# users will see more of the API that is F# specific.

### 2.10.10 - 15 May 2018
* Gen.subListOf can now generate the entire given list, where previously it would always generate a strict sublist. (by Michał Niegrzybowski)

### 2.10.9 - 10 April 2018
* FsCheck.NUnit: Bugs fixed and added support for Ignore and Category attributes. (by Eirik Tsarpalis)

### 2.10.8 - 3 March 2018
* Add some C# extension members to combine boolean properties. (by Stijn Moreels)

### 2.10.7 - 29 January 2018
* Fix FsCheck.NUnit issue - failure output was not shown. (by adj123)

* Add C# Implies extension method. (by adj123)

### 2.10.6 - 30 December 2017
* NuGet packaging: relax FSharp.Core constraint to 4.0 and higher for .NET Desktop and PCL targets.

### 2.10.5 - 28 December 2017
* NuGet Packaging updates. (by Enrico Sada)

* Small performance improvements in Gen.apply and mapN.

### 2.10.4 - 8 November 2017
* Change NuGet dependency of FsCheck.Xunit and FsCheck.NUnit on FsCheck to strict equality constraint.

* Add specific dependency group to nuspec for net45 so that NuGet does not download a bunch of packages needlessly.

### 2.10.3 - 26 September 2017
* Don't escape newline and tab characters.

### 2.10.2 - 25 September 2017
* Fix stack overflow in Gen.piles, listOf and arrayOf when generating long collections.

### 2.10.1 - 23 September 2017
* Make Gen.variant thread safe.

* Allow registration of Arbitrary instances that are defined as properties, in addition to methods.

* Show control characters, which are unprintable, as escaped ascii codes in the output.

### 2.10.0 - 7 September 2017
* Update FsCheck.NUnit to work with NUnit 3.8.1. FsCheck.NUnit is not backwards compatible with earlier NUnit versions because NUnit changed the name of a few methods in their extension API.
* Gen.listOf and Gen.arrayOf now divide the size among the element generators, to avoid exponential explosion of size when high-dimensional types like `int list list list` are generated. This is the approach advocated in https://gupea.ub.gu.se/handle/2077/22087. The effect on list and array generators is as follows, quoting from that text: This adjustment of the list generator impacts the distribution in several ways. Most apparently it inverts the correlation between the length of the list and the size of the elements, long lists will tend to have small elements instead of large. Short lists with small elements will be generated whenever n is low. Short lists with large elements will occur when n is large and a small k is chosen. If a large k is chosen instead, long list with small elements will be generated. The only way to generate long lists with large elements is if n is very large, which is natural given that the purpose of the modified algorithm is to reduce the size of test data.
* Add Gen.piles generator, which generates a list of random elements that add up to a given sum.

### 2.9.2 - 28 August 2017
* Fix a bug in recursive union type generation that could lead to stack overflow in some cases.

### 2.9.1 - 27 August 2017
* Add NegativeInt type and Arbitrary instance. (by Stijn Moreels)
* Update SourceLink to v2. (by Cameron Taggart)

### 2.9.0 - 18 May 2017
* Add a .NET Standard 1.6 build to FsCheck, FsCheck.NUnit and FsCheck.Xunit NuGet packages. (with Enrico Sada)
* Update to latest FSharp.Core 4.1. The last version to support 3.1 or higher is FsCheck 2.8.2.

### 2.8.2 - 6 May 2017
* Add Gen.optionOf. (by Mark Seemann)

### 2.8.1 - 1 May 2017
* Added support to generate POCOs (reflectively) with a default ctor and settable properties. (by Giacomo Citi)

### 2.8.0 - 15 March 2017
 * Removed support for .NET 4.5 and 4.5.1 frameworks as they are no longer supported by Microsoft.
 * Updated to xUnit 2.2.
 * Updated to NUnit 3.6.1.

### 2.7.2 - 5 March 2017
 * FsCheck.Xunit now shows currently executing test in UI test runner. (by Lukas Rieger)

### 2.7.1 - 13 February 2017
 * Improve reflection based generator for union cases - now also detect if a union case is recursive via any number of other types.
 * Improve shrinking - when many possible values are tried, the shrinking was not tail recursive which could lead to stack overflow in rare situations. (by Lukas Rieger)
 * Improvements to Experimental.StateMachine: some stats about generated operations are now printed and shrinking of operations can be customized (by Silvio Marcovic). Also the Setup shrinking phase now works correctly.

### 2.7.0 - 15 January 2017
  * Switch FsCheck.NUnit to use NUnit 3. This solves a lot of issues with NUnit 2's wonky plugin model. 
  FsCheck.NUnit.Addin is no longer needed, for example, and neither is the install.ps1 in the FsCheck.NUnit package. Also,
  FsCheck.NUnit only needs a dependency on NUnit now, which should solve a bunch of install issues on its own. 
  (like xUnit 2 support, another heroic contribution by Jon Hamm, and brilliantly pushed over the finish line by Mark Lambert.)
  * NUnit versions < 3.0 are no longer supported. The latest FsCheck version that supports NUnit 2.6.4 is FsCheck.NUnit 2.6.3.

### 2.6.3 - 13 January 2017
 * Add Gen.zip, Gen.unzip, Gen.zip3 and Gen.unzip3. (by Mark Seemann)
 * Add Cast() to enable type annotations in LINQ expressions. (by Mauricio Scheffer) 

### 2.6.2 - 7 October 2016
 * Add VB.NET support back. (by Paulmichael Blasucci)
 * Add HostName generator. (by Mark Seemann)
 * Add Check extenions to output FsCheck output to xUnit's output helper. (by Johannes Egger)

### 2.6.1 - 25 Septemer 2016
 * Also generate and shrink IPV6 addresses in IPAddress generator. (by Mark Seemann)
 * Add generators for Flags enums with non-int elements - previously only int elements were supported. (by Mark Seemann)

### 2.6.0 - 3 August 2016
  * In FsCheck.Xunit, allow configuration on module level of all settings using PropertiesAttribute. Deprecated ArbitraryAttribute. (by Tomasz Heimowski)
  * Add ToString for number wrappers so that output shows the underlying number (by Mauricio Scheffer)
  * Faster array generation and shrinking (by Jack Pappas)
  * Bug fix: Prop.classify did not take the last test into account. (by Silvio Marcovic)
  * Bug fix: or property combinator failed overall test if an exception was thrown.

### 2.5.0 - 7 June 2016
  * Add Gen.growingElements.
  * Add default generator and shrinker for IPAddress and MailAddress.
  * Gen.eval now uses the given size directly to generate an element of that size, instead of randomly choosing a size up to the given size. This means that on average test case sizes are bigger.
  * Gen.frequency now throws a clearer exeption if no element can be generated.
  * Renamed Gen.suchThat and Gen.suchThatOption to Gen.where or Gen.filter and Gen.tryWhere or Gen.tryFilter. (The functions/methods with the old names are still there, they are just marked Obsolete and will be removed in a future version.)
  * Renamed DontSize to DoNotSize, DontShrink to DoNotShrink, DontSizeInt16 to DoNotSizeInt16 etc. (The types with the old names are still there, they are just marked Obsolete and will be removed in a future version.)
  * StateMachine: operation shrinker shrinks operations too, not just the list of operations.

### 2.4.0 - 20 April 2016
  * Fix bug in function generator - previously generated functions were constant functions.
  * Add ThrowingFunction and Arb.Default.ThrowingFunction which generates a pure function, but that also throws exceptions.
  * Add Gen.shuffle which generates random permutations of a given input sequence.
  * Improvements and new features for FsCheck.Experimental.StateMachine: allow tracking of results of operations through the OperationResult type. The implicit
  dependencies encoded by one operation using the result of another, are taken into account by the shrinker.

### 2.3.0 - 11 April 2016
  * Command shrinker now takes preconditions into account. Behavior could be slightly different, overall should be a clear improvement.
  * Command generator now stops after trying a number of times when it can't find a command that satisfies the preconditions. Previously, it would loop forever.
  * Exposed Command.generate and Command.shrink. Obsoleted Command.generateCommands in favour of Command.generate.
  * Added Gen.where as a synonym for Gen.suchThat.
  * Expanded StateMachine with stop command and max number of commands, better shrinking that also removes loops, and lots of bugfixes.

### 2.2.5 - 28 March 2016
  * Fix timing of xUnit runs.
  * Add static factory methods to Configuration like Config.
  * Add function and method to Command module to allow users to specify generator and shrinker explicitly.
  * Improvements to Experimental.StateMachine: better shrinking, expose some more API.

### 2.2.4 - 17 December 2015
  * Fix output of FsCheck.Xunit - was not correctly reported in all runners (by Matt Ellis)
  * Allow shrinking null for C# compatibility (by William Pleasant-Ryan)
  * Fix default generators to not rely on static dictionary - this caused some weird side-effects and behavior when overriding default generators.

### 2.2.3 - 26 November 2015
 * Now also reflectively generate union types with private constructors.
 * Fix bug in xunit integration: Verbose didn't show any output.

### 2.2.2 - 14 November 2015
 * Major performance improvements in generators, particularly reflection-based generators. (with M�rten R�nge)

### 2.2.1 - 5 November 2015
  * Bug fix: xUnit runner did not update failed count correctly in some cases.
  * Fix overly constrained FSharp.Core dependency in FsCheck NuGet package.

### 2.2.0 - 1 November 2015
  * Add QuietOnSuccess option to vanilla runner.
  * Add bigint generator.
  * Deprecate some infrequently used and incorrectly named methods.
  * Lots of internal and mostly syntactic code cleanup.
  * Switch to paket for creating NuGet packages.

### 2.1.0 - 30 September 2015
  * Switch to xunit 2.1. Note: Needs -noshadow argument on Mono due to Mono bug. A fix for Mono
  is submitted and is expected in Mono 4.3. (heroic achievement by Jon Hamm - thanks to all who tested early versions and found bugs.)
  * xunit versions < 2.1 are no longer supported. The latest FsCheck version that supports xunit 1.9.2 is currently FsCheck.Xunit 2.0.7.
  * Made Arbitrary overrides (e.g. using Arb.register, passing arbitrary to Config, or setting them
  in PropertyAttribute) thread-local. This is mainly to support xunit2: it runs tests in the same class
  in parallel by default. Not making the overrides thread local causes overrides from one test to mistakenly apply
  to others.
  * FsCheck.Runner.init is Obsolete, it should not longer be necessary to call it explicitly. (though
  I am cautious here - please report any issues.)
  * Fix for AppVeryor NuGet feed dependency problem.

### 2.0.7 - 20 August 2015
  * Add assembly level ExtensionAttribute so VB.NET sees extension methods too. (by Paulmichael Blasucci)

### 2.0.6 - 14 August 2015
  * Undo removal of GenBuilder.delay - this is needed otherwise while and for don't work correctly.
  * Optimize GenBuilder.While.
  * Add Gen.(>>=), monadic bind operator.

### 2.0.5 - 31 July 2015
  * Make Gen operators <*> and <!> actual operators on the Gen type, instead of functions to avoid name clashes. (by Paul Young)
  * Add FsCheck.Experimental.StateMachine for more advanced state machine-based checking, i.e. for mutable systems.
  * Fix GenBuilder.delay so that generators inside gen computation expression are not needlessly re-created.
  * Add Fun active pattern to make using shrinkable and printable functions easier.

### 2.0.4 - 20 July 2015
  * Fix FsCheck.NUnit NuGet package.

### 2.0.3 - 10 July 2015
  * Add support for Portable Class Library profiles 7,78 and 259.

### 2.0.2 - 7 July 2015
  * Update NuGet package with new project home.
  * Add missing frequency overload.
  * Added some more C# examples to documentation.
  * Internal changes related to use of reflection API to eventually support PCL.
  * Fix bug in Commands.
  * Improved output - now shows argument before and after shrinking.

### 2.0.1 - 23 May 2015
  * Because apparently there there is some problem with FsCheck.Xunit and FsCheck.NUnit's NuGet dependencies to unstable versions.

### 2.0.1-rc1 - 23 May 2015
  * Improve asssert failure reporting in FsCheck.Xunit (by Mark Seemann)
  * Add discard method (by Mauricio Scheffer)
  * Fix capitalization of Fscheck.NUnit package

### 2.0.0-alpha - 26 April 2015
  * Rename FsCheckTestCaseBuider to Builder. (potentially breaking change)
  * Add RequireQualifiedAccess to TestResult and Outcome. (breaking change for IRunner implementations and test framework integrations)
  * Remove Fluent API and SpecBuilder in favor of overloads in Prop and extension methods on Property (breaking change)
  * Add extension methods to allow working with Arbitrary from C#/VB. 
  * Rename Any to Gen. Rename pretty much all methods on Any to match the existing methods they wrap on Gen module. (breaking change)
  * Add missing Gen and Arbitrary extension methods and C#/VB wrappers.
  * Make Property a real type instead of a type alias.
  * Add discard (by Mauricio Scheffer)
  * Various improvements and changes to Command interface for easier consumption, also from C#/VB (breaking change)
  * Add explicit dependency on FSharp.Core Nuget package to hopefully reduce version confusion and make things easier for C#/VB users.

### 1.0.4 - 9 December 2014
  * Add NonNull<T>.

### 1.0.3
  * Add option to FsCheck.Xunit and FsCheck.Nunit to suppress output on success.

#### 1.0.2 - 27 October 2014
  * Moved default Arb registration to Arb module. This should fix issues 
  folks have been having with the default generators not being registered in time.

#### 1.0.1 - 18 October 2014
 * Add XML docs, mostly in C# API and xUnit integration attributes.
 * Document FsCheck.Xunit and FsCheck.NUnit properly.

#### 1.0.0 - 3 August 2014
* Start using FAKE to automate releases
* Release NUnit addin
* Start using semantic versioning, hence the jump to 1.0.0
* Start releasing all NuGet packages simultaneously and with the same version.
* Start using FSharp.Formatting and publish documentation to github.io
* Start building for mono on non-windows platforms.
* Start using CI (appveyor for windows, Travis CI for MacOS).
* Update to .NET4.5 to take advantage of ExceptionDispatchInfo.
* Fix: sbyte overflow bug in shrinker.
* Fix: CultureInfo generator and shrinker.

#### 0.9.4 - 24 May 2014
* Update to F# 3.1
* Hardened other generators against the new null-generating string generator.

#### 0.9.3 - 9 May 2014
* String generator now generates null<|MERGE_RESOLUTION|>--- conflicted
+++ resolved
@@ -1,4 +1,3 @@
-<<<<<<< HEAD
 ### 3.0.0-alpha3 - 30 December 2017
 * NuGet packaging: relax FSharp.Core constraint to 4.0 and higher for .NET Desktop.
 
@@ -17,12 +16,11 @@
 * Add support for parallel and async testing. (by Sergey - great effort!)
 
 * Simplify sampling data: Gen.sample et al.
-=======
+
 ### 2.12.0 - 6 October 2018
 * Update NUnit to 3.10.1.
 
 * Add Arbitrary instance for XML encoded string. (by Stijn Moreels)
->>>>>>> f198237d
 
 ### 2.11.0 - 15 June 2018
 * DateTime now also generates kind and milliseconds (by Matthew Peacock)
