<<<<<<< HEAD
### 3.0.0-alpha - To be released

### 2.10.2 - To be released
* Fix potential stack overflow in Gen.piles.
=======
### 2.10.3 - To be released

### 2.10.2 - 25 September 2017
* Fix stack overflow in Gen.piles, listOf and arrayOf when generating long collections.
>>>>>>> 34cdfb70


### 2.10.1 - 23 September 2017
* Make Gen.variant thread safe.

* Allow registration of Arbitrary instances that are defined as properties, in addition to methods.

* Show control characters, which are unprintable, as escaped ascii codes in the output.

### 2.10.0 - 7 September 2017
* Update FsCheck.NUnit to work with NUnit 3.8.1. FsCheck.NUnit is not backwards compatible with earlier NUnit versions because NUnit changed the name of a few methods in their extension API.
* Gen.listOf and Gen.arrayOf now divide the size among the element generators, to avoid exponential explosion of size when high-dimensional types like `int list list list` are generated. This is the approach advocated in https://gupea.ub.gu.se/handle/2077/22087. The effect on list and array generators is as follows, quoting from that text: This adjustment of the list generator impacts the distribution in several ways. Most apparently it inverts the correlation between the length of the list and the size of the elements, long lists will tend to have small elements instead of large. Short lists with small elements will be generated whenever n is low. Short lists with large elements will occur when n is large and a small k is chosen. If a large k is chosen instead, long list with small elements will be generated. The only way to generate long lists with large elements is if n is very large, which is natural given that the purpose of the modified algorithm is to reduce the size of test data.
* Add Gen.piles generator, which generates a list of random elements that add up to a given sum.

### 2.9.2 - 28 August 2017
* Fix a bug in recursive union type generation that could lead to stack overflow in some cases.

### 2.9.1 - 27 August 2017
* Add NegativeInt type and Arbitrary instance. (by Stijn Moreels)
* Update SourceLink to v2. (by Cameron Taggart)

### 2.9.0 - 18 May 2017
* Add a .NET Standard 1.6 build to FsCheck, FsCheck.NUnit and FsCheck.Xunit NuGet packages. (with Enrico Sada)
* Update to latest FSharp.Core 4.1. The last version to support 3.1 or higher is FsCheck 2.8.2.

### 2.8.2 - 6 May 2017
* Add Gen.optionOf. (by Mark Seemann)

### 2.8.1 - 1 May 2017
* Added support to generate POCOs (reflectively) with a default ctor and settable properties. (by Giacomo Citi)

### 2.8.0 - 15 March 2017
 * Removed support for .NET 4.5 and 4.5.1 frameworks as they are no longer supported by Microsoft.
 * Updated to xUnit 2.2.
 * Updated to NUnit 3.6.1.

### 2.7.2 - 5 March 2017
 * FsCheck.Xunit now shows currently executing test in UI test runner. (by Lukas Rieger)

### 2.7.1 - 13 February 2017
 * Improve reflection based generator for union cases - now also detect if a union case is recursive via any number of other types.
 * Improve shrinking - when many possible values are tried, the shrinking was not tail recursive which could lead to stack overflow in rare situations. (by Lukas Rieger)
 * Improvements to Experimental.StateMachine: some stats about generated operations are now printed and shrinking of operations can be customized (by Silvio Marcovic). Also the Setup shrinking phase now works correctly.

### 2.7.0 - 15 January 2017
  * Switch FsCheck.NUnit to use NUnit 3. This solves a lot of issues with NUnit 2's wonky plugin model. 
  FsCheck.NUnit.Addin is no longer needed, for example, and neither is the install.ps1 in the FsCheck.NUnit package. Also,
  FsCheck.NUnit only needs a dependency on NUnit now, which should solve a bunch of install issues on its own. 
  (like xUnit 2 support, another heroic contribution by Jon Hamm, and brilliantly pushed over the finish line by Mark Lambert.)
  * NUnit versions < 3.0 are no longer supported. The latest FsCheck version that supports NUnit 2.6.4 is FsCheck.NUnit 2.6.3.

### 2.6.3 - 13 January 2017
 * Add Gen.zip, Gen.unzip, Gen.zip3 and Gen.unzip3. (by Mark Seemann)
 * Add Cast() to enable type annotations in LINQ expressions. (by Mauricio Scheffer) 

### 2.6.2 - 7 October 2016
 * Add VB.NET support back. (by Paulmichael Blasucci)
 * Add HostName generator. (by Mark Seemann)
 * Add Check extenions to output FsCheck output to xUnit's output helper. (by Johannes Egger)

### 2.6.1 - 25 Septemer 2016
 * Also generate and shrink IPV6 addresses in IPAddress generator. (by Mark Seemann)
 * Add generators for Flags enums with non-int elements - previously only int elements were supported. (by Mark Seemann)

### 2.6.0 - 3 August 2016
  * In FsCheck.Xunit, allow configuration on module level of all settings using PropertiesAttribute. Deprecated ArbitraryAttribute. (by Tomasz Heimowski)
  * Add ToString for number wrappers so that output shows the underlying number (by Mauricio Scheffer)
  * Faster array generation and shrinking (by Jack Pappas)
  * Bug fix: Prop.classify did not take the last test into account. (by Silvio Marcovic)
  * Bug fix: or property combinator failed overall test if an exception was thrown.

### 2.5.0 - 7 June 2016
  * Add Gen.growingElements.
  * Add default generator and shrinker for IPAddress and MailAddress.
  * Gen.eval now uses the given size directly to generate an element of that size, instead of randomly choosing a size up to the given size. This means that on average test case sizes are bigger.
  * Gen.frequency now throws a clearer exeption if no element can be generated.
  * Renamed Gen.suchThat and Gen.suchThatOption to Gen.where or Gen.filter and Gen.tryWhere or Gen.tryFilter. (The functions/methods with the old names are still there, they are just marked Obsolete and will be removed in a future version.)
  * Renamed DontSize to DoNotSize, DontShrink to DoNotShrink, DontSizeInt16 to DoNotSizeInt16 etc. (The types with the old names are still there, they are just marked Obsolete and will be removed in a future version.)
  * StateMachine: operation shrinker shrinks operations too, not just the list of operations.

### 2.4.0 - 20 April 2016
  * Fix bug in function generator - previously generated functions were constant functions.
  * Add ThrowingFunction and Arb.Default.ThrowingFunction which generates a pure function, but that also throws exceptions.
  * Add Gen.shuffle which generates random permutations of a given input sequence.
  * Improvements and new features for FsCheck.Experimental.StateMachine: allow tracking of results of operations through the OperationResult type. The implicit
  dependencies encoded by one operation using the result of another, are taken into account by the shrinker.

### 2.3.0 - 11 April 2016
  * Command shrinker now takes preconditions into account. Behavior could be slightly different, overall should be a clear improvement.
  * Command generator now stops after trying a number of times when it can't find a command that satisfies the preconditions. Previously, it would loop forever.
  * Exposed Command.generate and Command.shrink. Obsoleted Command.generateCommands in favour of Command.generate.
  * Added Gen.where as a synonym for Gen.suchThat.
  * Expanded StateMachine with stop command and max number of commands, better shrinking that also removes loops, and lots of bugfixes.

### 2.2.5 - 28 March 2016
  * Fix timing of xUnit runs.
  * Add static factory methods to Configuration like Config.
  * Add function and method to Command module to allow users to specify generator and shrinker explicitly.
  * Improvements to Experimental.StateMachine: better shrinking, expose some more API.

### 2.2.4 - 17 December 2015
  * Fix output of FsCheck.Xunit - was not correctly reported in all runners (by Matt Ellis)
  * Allow shrinking null for C# compatibility (by William Pleasant-Ryan)
  * Fix default generators to not rely on static dictionary - this caused some weird side-effects and behavior when overriding default generators.

### 2.2.3 - 26 November 2015
 * Now also reflectively generate union types with private constructors.
 * Fix bug in xunit integration: Verbose didn't show any output.

### 2.2.2 - 14 November 2015
 * Major performance improvements in generators, particularly reflection-based generators. (with M�rten R�nge)

### 2.2.1 - 5 November 2015
  * Bug fix: xUnit runner did not update failed count correctly in some cases.
  * Fix overly constrained FSharp.Core dependency in FsCheck NuGet package.

### 2.2.0 - 1 November 2015
  * Add QuietOnSuccess option to vanilla runner.
  * Add bigint generator.
  * Deprecate some infrequently used and incorrectly named methods.
  * Lots of internal and mostly syntactic code cleanup.
  * Switch to paket for creating NuGet packages.

### 2.1.0 - 30 September 2015
  * Switch to xunit 2.1. Note: Needs -noshadow argument on Mono due to Mono bug. A fix for Mono
  is submitted and is expected in Mono 4.3. (heroic achievement by Jon Hamm - thanks to all who tested early versions and found bugs.)
  * xunit versions < 2.1 are no longer supported. The latest FsCheck version that supports xunit 1.9.2 is currently FsCheck.Xunit 2.0.7.
  * Made Arbitrary overrides (e.g. using Arb.register, passing arbitrary to Config, or setting them
  in PropertyAttribute) thread-local. This is mainly to support xunit2: it runs tests in the same class
  in parallel by default. Not making the overrides thread local causes overrides from one test to mistakenly apply
  to others.
  * FsCheck.Runner.init is Obsolete, it should not longer be necessary to call it explicitly. (though
  I am cautious here - please report any issues.)
  * Fix for AppVeryor NuGet feed dependency problem.

### 2.0.7 - 20 August 2015
  * Add assembly level ExtensionAttribute so VB.NET sees extension methods too. (by Paulmichael Blasucci)

### 2.0.6 - 14 August 2015
  * Undo removal of GenBuilder.delay - this is needed otherwise while and for don't work correctly.
  * Optimize GenBuilder.While.
  * Add Gen.(>>=), monadic bind operator.

### 2.0.5 - 31 July 2015
  * Make Gen operators <*> and <!> actual operators on the Gen type, instead of functions to avoid name clashes. (by Paul Young)
  * Add FsCheck.Experimental.StateMachine for more advanced state machine-based checking, i.e. for mutable systems.
  * Fix GenBuilder.delay so that generators inside gen computation expression are not needlessly re-created.
  * Add Fun active pattern to make using shrinkable and printable functions easier.

### 2.0.4 - 20 July 2015
  * Fix FsCheck.NUnit NuGet package.

### 2.0.3 - 10 July 2015
  * Add support for Portable Class Library profiles 7,78 and 259.

### 2.0.2 - 7 July 2015
  * Update NuGet package with new project home.
  * Add missing frequency overload.
  * Added some more C# examples to documentation.
  * Internal changes related to use of reflection API to eventually support PCL.
  * Fix bug in Commands.
  * Improved output - now shows argument before and after shrinking.

### 2.0.1 - 23 May 2015
  * Because apparently there there is some problem with FsCheck.Xunit and FsCheck.NUnit's NuGet dependencies to unstable versions.

### 2.0.1-rc1 - 23 May 2015
  * Improve asssert failure reporting in FsCheck.Xunit (by Mark Seemann)
  * Add discard method (by Mauricio Scheffer)
  * Fix capitalization of Fscheck.NUnit package

### 2.0.0-alpha - 26 April 2015
  * Rename FsCheckTestCaseBuider to Builder. (potentially breaking change)
  * Add RequireQualifiedAccess to TestResult and Outcome. (breaking change for IRunner implementations and test framework integrations)
  * Remove Fluent API and SpecBuilder in favor of overloads in Prop and extension methods on Property (breaking change)
  * Add extension methods to allow working with Arbitrary from C#/VB. 
  * Rename Any to Gen. Rename pretty much all methods on Any to match the existing methods they wrap on Gen module. (breaking change)
  * Add missing Gen and Arbitrary extension methods and C#/VB wrappers.
  * Make Property a real type instead of a type alias.
  * Add discard (by Mauricio Scheffer)
  * Various improvements and changes to Command interface for easier consumption, also from C#/VB (breaking change)
  * Add explicit dependency on FSharp.Core Nuget package to hopefully reduce version confusion and make things easier for C#/VB users.

### 1.0.4 - 9 December 2014
  * Add NonNull<T>.

### 1.0.3
  * Add option to FsCheck.Xunit and FsCheck.Nunit to suppress output on success.

#### 1.0.2 - 27 October 2014
  * Moved default Arb registration to Arb module. This should fix issues 
  folks have been having with the default generators not being registered in time.

#### 1.0.1 - 18 October 2014
 * Add XML docs, mostly in C# API and xUnit integration attributes.
 * Document FsCheck.Xunit and FsCheck.NUnit properly.

#### 1.0.0 - 3 August 2014
* Start using FAKE to automate releases
* Release NUnit addin
* Start using semantic versioning, hence the jump to 1.0.0
* Start releasing all NuGet packages simultaneously and with the same version.
* Start using FSharp.Formatting and publish documentation to github.io
* Start building for mono on non-windows platforms.
* Start using CI (appveyor for windows, Travis CI for MacOS).
* Update to .NET4.5 to take advantage of ExceptionDispatchInfo.
* Fix: sbyte overflow bug in shrinker.
* Fix: CultureInfo generator and shrinker.

#### 0.9.4 - 24 May 2014
* Update to F# 3.1
* Hardened other generators against the new null-generating string generator.

#### 0.9.3 - 9 May 2014
* String generator now generates null<|MERGE_RESOLUTION|>--- conflicted
+++ resolved
@@ -1,14 +1,14 @@
-<<<<<<< HEAD
-### 3.0.0-alpha - To be released
-
-### 2.10.2 - To be released
-* Fix potential stack overflow in Gen.piles.
-=======
+### 3.0.0-alpha1 - To be released
+* Update random number generator to SplitMix algorithm. (with thanks to Jack Pappas for making it fast)
+
+* Add support for parallel and async testing. (by Sergey - great effort!)
+
+* Simplify sampling data, Gen.sample et al.
+
 ### 2.10.3 - To be released
 
 ### 2.10.2 - 25 September 2017
 * Fix stack overflow in Gen.piles, listOf and arrayOf when generating long collections.
->>>>>>> 34cdfb70
 
 
 ### 2.10.1 - 23 September 2017
