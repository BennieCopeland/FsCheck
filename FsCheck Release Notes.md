--- conflicted
+++ resolved
@@ -1,5 +1,3 @@
-<<<<<<< HEAD
-
 ### 3.0.0-alpha2 - 19 October 2017
 * Remove PCL builds. NET Standard is the way forward. Latest FSharp.Core builds don't even include PCL versions. As a result of the FSharp.Core dependency, FsCheck targets NET Standard 1.6.
 
@@ -16,15 +14,12 @@
 
 * Simplify sampling data: Gen.sample et al.
 
-### 2.10.4 - To be released
-=======
 ### 2.10.5 - 28 December 2017
 * NuGet Packaging updates. (by Enrico Sada)
 
 * Small performance improvements in Gen.apply and mapN.
 
 ### 2.10.4 - 8 November 2017
->>>>>>> 69d6aefc
 * Change NuGet dependency of FsCheck.Xunit and FsCheck.NUnit on FsCheck to strict equality constraint.
 
 * Add specific dependency group to nuspec for net45 so that NuGet does not download a bunch of packages needlessly.
