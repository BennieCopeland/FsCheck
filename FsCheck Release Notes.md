<<<<<<< HEAD
### 2.1.0 - To Release
  * Update FsCheck.NUnit to use NUnit 3.0. This (hopefully) solves a lot of issues with NUnit 2's wonky plugin model. 
  FsCheck.NUnit.Addin is no longer needed, for example, and neither is the install.ps1 in the FsCheck.NUnit package. Also,
  FsCheck.NUnit only needs a dependency on NUnit now, which should solve a bunch of install issues on its own. (another 
  heroic contribution by Jon Hamm.)
  * Fix for AppVeryor NuGetfeed dependency problem.
=======
### 2.1.1 - To be released

### 2.1.0 - 30 September 2015
  * Switch to xunit 2.1. Note: Needs -noshadow argument on Mono due to Mono bug. A fix for Mono
  is submitted and is expected in Mono 4.3. (heroic achievement by Jon Hamm - thanks to all who tested early versions and found bugs.)
  * xunit versions < 2.1 are no longer supported. The latest FsCheck version that supports xunit 1.9.2 is currently FsCheck.Xunit 2.0.7.
  * Made Arbitrary overrides (e.g. using Arb.register, passing arbitrary to Config, or setting them
  in PropertyAttribute) thread-local. This is mainly to support xunit2: it runs tests in the same class
  in parallel by default. Not making the overrides thread local causes overrides from one test to mistakenly apply
  to others.
  * FsCheck.Runner.init is Obsolete, it should not longer be necessary to call it explicitly. (though
  I am cautious here - please report any issues.)
  * Fix for AppVeryor NuGet feed dependency problem.
>>>>>>> bf0b629f

### 2.0.7 - 20 August 2015
  * Add assembly level ExtensionAttribute so VB.NET sees extension methods too. (by Paulmichael Blasucci)

### 2.0.6 - 14 August 2015
  * Undo removal of GenBuilder.delay - this is needed otherwise while and for don't work correctly.
  * Optimize GenBuilder.While.
  * Add Gen.(>>=), monadic bind operator.

### 2.0.5 - 31 July 2015
  * Make Gen operators <*> and <!> actual operators on the Gen type, instead of functions to avoid name clashes. (by Paul Young)
  * Add FsCheck.Experimental.StateMachine for more advanced state machine-based checking, i.e. for mutable systems.
  * Fix GenBuilder.delay so that generators inside gen computation expression are not needlessly re-created.
  * Add Fun active pattern to make using shrinkable and printable functions easier.

### 2.0.4 - 20 July 2015
  * Fix FsCheck.NUnit NuGet package.

### 2.0.3 - 10 July 2015
  * Add support for Portable Class Library profiles 7,78 and 259.

### 2.0.2 - 7 July 2015
  * Update NuGet package with new project home.
  * Add missing frequency overload.
  * Added some more C# examples to documentation.
  * Internal changes related to use of reflection API to eventually support PCL.
  * Fix bug in Commands.
  * Improved output - now shows argument before and after shrinking.

### 2.0.1 - 23 May 2015
  * Because apparently there there is some problem with FsCheck.Xunit and FsCheck.NUnit's NuGet dependencies to unstable versions.

### 2.0.1-rc1 - 23 May 2015
  * Improve asssert failure reporting in FsCheck.Xunit (by Mark Seemann)
  * Add discard method (by Mauricio Scheffer)
  * Fix capitalization of Fscheck.NUnit package

### 2.0.0-alpha - 26 April 2015
  * Rename FsCheckTestCaseBuider to Builder. (potentially breaking change)
  * Add RequireQualifiedAccess to TestResult and Outcome. (breaking change for IRunner implementations and test framework integrations)
  * Remove Fluent API and SpecBuilder in favor of overloads in Prop and extension methods on Property (breaking change)
  * Add extension methods to allow working with Arbitrary from C#/VB. 
  * Rename Any to Gen. Rename pretty much all methods on Any to match the existing methods they wrap on Gen module. (breaking change)
  * Add missing Gen and Arbitrary extension methods and C#/VB wrappers.
  * Make Property a real type instead of a type alias.
  * Add discard (by Mauricio Scheffer)
  * Various improvements and changes to Command interface for easier consumption, also from C#/VB (breaking change)
  * Add explicit dependency on FSharp.Core Nuget package to hopefully reduce version confusion and make things easier for C#/VB users.

### 1.0.4 - 9 December 2014
  * Add NonNull<T>.

### 1.0.3
  * Add option to FsCheck.Xunit and FsCheck.Nunit to suppress output on success.

#### 1.0.2 - 27 October 2014
  * Moved default Arb registration to Arb module. This should fix issues 
  folks have been having with the default generators not being registered in time.

#### 1.0.1 - 18 October 2014
 * Add XML docs, mostly in C# API and xUnit integration attributes.
 * Document FsCheck.Xunit and FsCheck.NUnit properly.

#### 1.0.0 - 3 August 2014
* Start using FAKE to automate releases
* Release NUnit addin
* Start using semantic versioning, hence the jump to 1.0.0
* Start releasing all NuGet packages simultaneously and with the same version.
* Start using FSharp.Formatting and publish documentation to github.io
* Start building for mono on non-windows platforms.
* Start using CI (appveyor for windows, Travis CI for MacOS).
* Update to .NET4.5 to take advantage of ExceptionDispatchInfo.
* Fix: sbyte overflow bug in shrinker.
* Fix: CultureInfo generator and shrinker.

#### 0.9.4 - 24 May 2014
* Update to F# 3.1
* Hardened other generators against the new null-generating string generator.

#### 0.9.3 - 9 May 2014
* String generator now generates null<|MERGE_RESOLUTION|>--- conflicted
+++ resolved
@@ -1,17 +1,15 @@
-<<<<<<< HEAD
-### 2.1.0 - To Release
+
+### 2.2.0-nunit3 - To Release
   * Update FsCheck.NUnit to use NUnit 3.0. This (hopefully) solves a lot of issues with NUnit 2's wonky plugin model. 
   FsCheck.NUnit.Addin is no longer needed, for example, and neither is the install.ps1 in the FsCheck.NUnit package. Also,
   FsCheck.NUnit only needs a dependency on NUnit now, which should solve a bunch of install issues on its own. (another 
   heroic contribution by Jon Hamm.)
   * Fix for AppVeryor NuGetfeed dependency problem.
-=======
-### 2.1.1 - To be released
 
 ### 2.1.0 - 30 September 2015
   * Switch to xunit 2.1. Note: Needs -noshadow argument on Mono due to Mono bug. A fix for Mono
   is submitted and is expected in Mono 4.3. (heroic achievement by Jon Hamm - thanks to all who tested early versions and found bugs.)
-  * xunit versions < 2.1 are no longer supported. The latest FsCheck version that supports xunit 1.9.2 is currently FsCheck.Xunit 2.0.7.
+  * xunit versions before 2.1 are no longer supported. The latest FsCheck version that supports xunit 1.9.2 is currently FsCheck.Xunit 2.0.7.
   * Made Arbitrary overrides (e.g. using Arb.register, passing arbitrary to Config, or setting them
   in PropertyAttribute) thread-local. This is mainly to support xunit2: it runs tests in the same class
   in parallel by default. Not making the overrides thread local causes overrides from one test to mistakenly apply
@@ -19,7 +17,6 @@
   * FsCheck.Runner.init is Obsolete, it should not longer be necessary to call it explicitly. (though
   I am cautious here - please report any issues.)
   * Fix for AppVeryor NuGet feed dependency problem.
->>>>>>> bf0b629f
 
 ### 2.0.7 - 20 August 2015
   * Add assembly level ExtensionAttribute so VB.NET sees extension methods too. (by Paulmichael Blasucci)
