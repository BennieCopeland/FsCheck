<<<<<<< HEAD
### 3.0.0-alpha - To be released
=======
### 2.10.2 - To be released
* Fix potential stack overflow in Gen.piles.
>>>>>>> 4fe95af8

### 2.10.1 - 23 September 2017
* Make Gen.variant thread safe.

* Allow registration of Arbitrary instances that are defined as properties, in addition to methods.

* Show control characters, which are unprintable, as escaped ascii codes in the output.

### 2.10.0 - 7 September 2017
* Update FsCheck.NUnit to work with NUnit 3.8.1. FsCheck.NUnit is not backwards compatible with earlier NUnit versions because NUnit changed the name of a few methods in their extension API.
* Gen.listOf and Gen.arrayOf now divide the size among the element generators, to avoid exponential explosion of size when high-dimensional types like `int list list list` are generated. This is the approach advocated in https://gupea.ub.gu.se/handle/2077/22087. The effect on list and array generators is as follows, quoting from that text: This adjustment of the list generator impacts the distribution in several ways. Most apparently it inverts the correlation between the length of the list and the size of the elements, long lists will tend to have small elements instead of large. Short lists with small elements will be generated whenever n is low. Short lists with large elements will occur when n is large and a small k is chosen. If a large k is chosen instead, long list with small elements will be generated. The only way to generate long lists with large elements is if n is very large, which is natural given that the purpose of the modified algorithm is to reduce the size of test data.
* Add Gen.piles generator, which generates a list of random elements that add up to a given sum.

### 2.9.2 - 28 August 2017
* Fix a bug in recursive union type generation that could lead to stack overflow in some cases.

### 2.9.1 - 27 August 2017
* Add NegativeInt type and Arbitrary instance. (by Stijn Moreels)
* Update SourceLink to v2. (by Cameron Taggart)

### 2.9.0 - 18 May 2017
* Add a .NET Standard 1.6 build to FsCheck, FsCheck.NUnit and FsCheck.Xunit NuGet packages. (with Enrico Sada)
* Update to latest FSharp.Core 4.1. The last version to support 3.1 or higher is FsCheck 2.8.2.

### 2.8.2 - 6 May 2017
* Add Gen.optionOf. (by Mark Seemann)

### 2.8.1 - 1 May 2017
* Added support to generate POCOs (reflectively) with a default ctor and settable properties. (by Giacomo Citi)

### 2.8.0 - 15 March 2017
 * Removed support for .NET 4.5 and 4.5.1 frameworks as they are no longer supported by Microsoft.
 * Updated to xUnit 2.2.
 * Updated to NUnit 3.6.1.

### 2.7.2 - 5 March 2017
 * FsCheck.Xunit now shows currently executing test in UI test runner. (by Lukas Rieger)

### 2.7.1 - 13 February 2017
 * Improve reflection based generator for union cases - now also detect if a union case is recursive via any number of other types.
 * Improve shrinking - when many possible values are tried, the shrinking was not tail recursive which could lead to stack overflow in rare situations. (by Lukas Rieger)
 * Improvements to Experimental.StateMachine: some stats about generated operations are now printed and shrinking of operations can be customized (by Silvio Marcovic). Also the Setup shrinking phase now works correctly.

### 2.7.0 - 15 January 2017
  * Switch FsCheck.NUnit to use NUnit 3. This solves a lot of issues with NUnit 2's wonky plugin model. 
  FsCheck.NUnit.Addin is no longer needed, for example, and neither is the install.ps1 in the FsCheck.NUnit package. Also,
  FsCheck.NUnit only needs a dependency on NUnit now, which should solve a bunch of install issues on its own. 
  (like xUnit 2 support, another heroic contribution by Jon Hamm, and brilliantly pushed over the finish line by Mark Lambert.)
  * NUnit versions < 3.0 are no longer supported. The latest FsCheck version that supports NUnit 2.6.4 is FsCheck.NUnit 2.6.3.

### 2.6.3 - 13 January 2017
 * Add Gen.zip, Gen.unzip, Gen.zip3 and Gen.unzip3. (by Mark Seemann)
 * Add Cast() to enable type annotations in LINQ expressions. (by Mauricio Scheffer) 

### 2.6.2 - 7 October 2016
 * Add VB.NET support back. (by Paulmichael Blasucci)
 * Add HostName generator. (by Mark Seemann)
 * Add Check extenions to output FsCheck output to xUnit's output helper. (by Johannes Egger)

### 2.6.1 - 25 Septemer 2016
 * Also generate and shrink IPV6 addresses in IPAddress generator. (by Mark Seemann)
 * Add generators for Flags enums with non-int elements - previously only int elements were supported. (by Mark Seemann)

### 2.6.0 - 3 August 2016
  * In FsCheck.Xunit, allow configuration on module level of all settings using PropertiesAttribute. Deprecated ArbitraryAttribute. (by Tomasz Heimowski)
  * Add ToString for number wrappers so that output shows the underlying number (by Mauricio Scheffer)
  * Faster array generation and shrinking (by Jack Pappas)
  * Bug fix: Prop.classify did not take the last test into account. (by Silvio Marcovic)
  * Bug fix: or property combinator failed overall test if an exception was thrown.

### 2.5.0 - 7 June 2016
  * Add Gen.growingElements.
  * Add default generator and shrinker for IPAddress and MailAddress.
  * Gen.eval now uses the given size directly to generate an element of that size, instead of randomly choosing a size up to the given size. This means that on average test case sizes are bigger.
  * Gen.frequency now throws a clearer exeption if no element can be generated.
  * Renamed Gen.suchThat and Gen.suchThatOption to Gen.where or Gen.filter and Gen.tryWhere or Gen.tryFilter. (The functions/methods with the old names are still there, they are just marked Obsolete and will be removed in a future version.)
  * Renamed DontSize to DoNotSize, DontShrink to DoNotShrink, DontSizeInt16 to DoNotSizeInt16 etc. (The types with the old names are still there, they are just marked Obsolete and will be removed in a future version.)
  * StateMachine: operation shrinker shrinks operations too, not just the list of operations.

### 2.4.0 - 20 April 2016
  * Fix bug in function generator - previously generated functions were constant functions.
  * Add ThrowingFunction and Arb.Default.ThrowingFunction which generates a pure function, but that also throws exceptions.
  * Add Gen.shuffle which generates random permutations of a given input sequence.
  * Improvements and new features for FsCheck.Experimental.StateMachine: allow tracking of results of operations through the OperationResult type. The implicit
  dependencies encoded by one operation using the result of another, are taken into account by the shrinker.

### 2.3.0 - 11 April 2016
  * Command shrinker now takes preconditions into account. Behavior could be slightly different, overall should be a clear improvement.
  * Command generator now stops after trying a number of times when it can't find a command that satisfies the preconditions. Previously, it would loop forever.
  * Exposed Command.generate and Command.shrink. Obsoleted Command.generateCommands in favour of Command.generate.
  * Added Gen.where as a synonym for Gen.suchThat.
  * Expanded StateMachine with stop command and max number of commands, better shrinking that also removes loops, and lots of bugfixes.

### 2.2.5 - 28 March 2016
  * Fix timing of xUnit runs.
  * Add static factory methods to Configuration like Config.
  * Add function and method to Command module to allow users to specify generator and shrinker explicitly.
  * Improvements to Experimental.StateMachine: better shrinking, expose some more API.

### 2.2.4 - 17 December 2015
  * Fix output of FsCheck.Xunit - was not correctly reported in all runners (by Matt Ellis)
  * Allow shrinking null for C# compatibility (by William Pleasant-Ryan)
  * Fix default generators to not rely on static dictionary - this caused some weird side-effects and behavior when overriding default generators.

### 2.2.3 - 26 November 2015
 * Now also reflectively generate union types with private constructors.
 * Fix bug in xunit integration: Verbose didn't show any output.

### 2.2.2 - 14 November 2015
 * Major performance improvements in generators, particularly reflection-based generators. (with M�rten R�nge)

### 2.2.1 - 5 November 2015
  * Bug fix: xUnit runner did not update failed count correctly in some cases.
  * Fix overly constrained FSharp.Core dependency in FsCheck NuGet package.

### 2.2.0 - 1 November 2015
  * Add QuietOnSuccess option to vanilla runner.
  * Add bigint generator.
  * Deprecate some infrequently used and incorrectly named methods.
  * Lots of internal and mostly syntactic code cleanup.
  * Switch to paket for creating NuGet packages.

### 2.1.0 - 30 September 2015
  * Switch to xunit 2.1. Note: Needs -noshadow argument on Mono due to Mono bug. A fix for Mono
  is submitted and is expected in Mono 4.3. (heroic achievement by Jon Hamm - thanks to all who tested early versions and found bugs.)
  * xunit versions < 2.1 are no longer supported. The latest FsCheck version that supports xunit 1.9.2 is currently FsCheck.Xunit 2.0.7.
  * Made Arbitrary overrides (e.g. using Arb.register, passing arbitrary to Config, or setting them
  in PropertyAttribute) thread-local. This is mainly to support xunit2: it runs tests in the same class
  in parallel by default. Not making the overrides thread local causes overrides from one test to mistakenly apply
  to others.
  * FsCheck.Runner.init is Obsolete, it should not longer be necessary to call it explicitly. (though
  I am cautious here - please report any issues.)
  * Fix for AppVeryor NuGet feed dependency problem.

### 2.0.7 - 20 August 2015
  * Add assembly level ExtensionAttribute so VB.NET sees extension methods too. (by Paulmichael Blasucci)

### 2.0.6 - 14 August 2015
  * Undo removal of GenBuilder.delay - this is needed otherwise while and for don't work correctly.
  * Optimize GenBuilder.While.
  * Add Gen.(>>=), monadic bind operator.

### 2.0.5 - 31 July 2015
  * Make Gen operators <*> and <!> actual operators on the Gen type, instead of functions to avoid name clashes. (by Paul Young)
  * Add FsCheck.Experimental.StateMachine for more advanced state machine-based checking, i.e. for mutable systems.
  * Fix GenBuilder.delay so that generators inside gen computation expression are not needlessly re-created.
  * Add Fun active pattern to make using shrinkable and printable functions easier.

### 2.0.4 - 20 July 2015
  * Fix FsCheck.NUnit NuGet package.

### 2.0.3 - 10 July 2015
  * Add support for Portable Class Library profiles 7,78 and 259.

### 2.0.2 - 7 July 2015
  * Update NuGet package with new project home.
  * Add missing frequency overload.
  * Added some more C# examples to documentation.
  * Internal changes related to use of reflection API to eventually support PCL.
  * Fix bug in Commands.
  * Improved output - now shows argument before and after shrinking.

### 2.0.1 - 23 May 2015
  * Because apparently there there is some problem with FsCheck.Xunit and FsCheck.NUnit's NuGet dependencies to unstable versions.

### 2.0.1-rc1 - 23 May 2015
  * Improve asssert failure reporting in FsCheck.Xunit (by Mark Seemann)
  * Add discard method (by Mauricio Scheffer)
  * Fix capitalization of Fscheck.NUnit package

### 2.0.0-alpha - 26 April 2015
  * Rename FsCheckTestCaseBuider to Builder. (potentially breaking change)
  * Add RequireQualifiedAccess to TestResult and Outcome. (breaking change for IRunner implementations and test framework integrations)
  * Remove Fluent API and SpecBuilder in favor of overloads in Prop and extension methods on Property (breaking change)
  * Add extension methods to allow working with Arbitrary from C#/VB. 
  * Rename Any to Gen. Rename pretty much all methods on Any to match the existing methods they wrap on Gen module. (breaking change)
  * Add missing Gen and Arbitrary extension methods and C#/VB wrappers.
  * Make Property a real type instead of a type alias.
  * Add discard (by Mauricio Scheffer)
  * Various improvements and changes to Command interface for easier consumption, also from C#/VB (breaking change)
  * Add explicit dependency on FSharp.Core Nuget package to hopefully reduce version confusion and make things easier for C#/VB users.

### 1.0.4 - 9 December 2014
  * Add NonNull<T>.

### 1.0.3
  * Add option to FsCheck.Xunit and FsCheck.Nunit to suppress output on success.

#### 1.0.2 - 27 October 2014
  * Moved default Arb registration to Arb module. This should fix issues 
  folks have been having with the default generators not being registered in time.

#### 1.0.1 - 18 October 2014
 * Add XML docs, mostly in C# API and xUnit integration attributes.
 * Document FsCheck.Xunit and FsCheck.NUnit properly.

#### 1.0.0 - 3 August 2014
* Start using FAKE to automate releases
* Release NUnit addin
* Start using semantic versioning, hence the jump to 1.0.0
* Start releasing all NuGet packages simultaneously and with the same version.
* Start using FSharp.Formatting and publish documentation to github.io
* Start building for mono on non-windows platforms.
* Start using CI (appveyor for windows, Travis CI for MacOS).
* Update to .NET4.5 to take advantage of ExceptionDispatchInfo.
* Fix: sbyte overflow bug in shrinker.
* Fix: CultureInfo generator and shrinker.

#### 0.9.4 - 24 May 2014
* Update to F# 3.1
* Hardened other generators against the new null-generating string generator.

#### 0.9.3 - 9 May 2014
* String generator now generates null<|MERGE_RESOLUTION|>--- conflicted
+++ resolved
@@ -1,9 +1,8 @@
-<<<<<<< HEAD
 ### 3.0.0-alpha - To be released
-=======
+
 ### 2.10.2 - To be released
 * Fix potential stack overflow in Gen.piles.
->>>>>>> 4fe95af8
+
 
 ### 2.10.1 - 23 September 2017
 * Make Gen.variant thread safe.
