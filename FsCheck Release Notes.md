<<<<<<< HEAD
### 3.0.0-alpha - To be released

### 2.10.1 - To be released
=======
### 2.10.1 - 23 September 2017
* Make Gen.variant thread safe.

* Allow registration of Arbitrary instances that are defined as properties, in addition to methods.

* Show control characters, which are unprintable, as escaped ascii codes in the output.
>>>>>>> ba87696a

### 2.10.0 - 7 September 2017
* Update FsCheck.NUnit to work with NUnit 3.8.1. FsCheck.NUnit is not backwards compatible with earlier NUnit versions because NUnit changed the name of a few methods in their extension API.
* Gen.listOf and Gen.arrayOf now divide the size among the element generators, to avoid exponential explosion of size when high-dimensional types like `int list list list` are generated. This is the approach advocated in https://gupea.ub.gu.se/handle/2077/22087. The effect on list and array generators is as follows, quoting from that text: This adjustment of the list generator impacts the distribution in several ways. Most apparently it inverts the correlation between the length of the list and the size of the elements, long lists will tend to have small elements instead of large. Short lists with small elements will be generated whenever n is low. Short lists with large elements will occur when n is large and a small k is chosen. If a large k is chosen instead, long list with small elements will be generated. The only way to generate long lists with large elements is if n is very large, which is natural given that the purpose of the modified algorithm is to reduce the size of test data.
* Add Gen.piles generator, which generates a list of random elements that add up to a given sum.

### 2.9.2 - 28 August 2017
* Fix a bug in recursive union type generation that could lead to stack overflow in some cases.

### 2.9.1 - 27 August 2017
* Add NegativeInt type and Arbitrary instance. (by Stijn Moreels)
* Update SourceLink to v2. (by Cameron Taggart)

### 2.9.0 - 18 May 2017
* Add a .NET Standard 1.6 build to FsCheck, FsCheck.NUnit and FsCheck.Xunit NuGet packages. (with Enrico Sada)
* Update to latest FSharp.Core 4.1. The last version to support 3.1 or higher is FsCheck 2.8.2.

### 2.8.2 - 6 May 2017
* Add Gen.optionOf. (by Mark Seemann)

### 2.8.1 - 1 May 2017
* Added support to generate POCOs (reflectively) with a default ctor and settable properties. (by Giacomo Citi)

### 2.8.0 - 15 March 2017
 * Removed support for .NET 4.5 and 4.5.1 frameworks as they are no longer supported by Microsoft.
 * Updated to xUnit 2.2.
 * Updated to NUnit 3.6.1.

### 2.7.2 - 5 March 2017
 * FsCheck.Xunit now shows currently executing test in UI test runner. (by Lukas Rieger)

### 2.7.1 - 13 February 2017
 * Improve reflection based generator for union cases - now also detect if a union case is recursive via any number of other types.
 * Improve shrinking - when many possible values are tried, the shrinking was not tail recursive which could lead to stack overflow in rare situations. (by Lukas Rieger)
 * Improvements to Experimental.StateMachine: some stats about generated operations are now printed and shrinking of operations can be customized (by Silvio Marcovic). Also the Setup shrinking phase now works correctly.

### 2.7.0 - 15 January 2017
  * Switch FsCheck.NUnit to use NUnit 3. This solves a lot of issues with NUnit 2's wonky plugin model. 
  FsCheck.NUnit.Addin is no longer needed, for example, and neither is the install.ps1 in the FsCheck.NUnit package. Also,
  FsCheck.NUnit only needs a dependency on NUnit now, which should solve a bunch of install issues on its own. 
  (like xUnit 2 support, another heroic contribution by Jon Hamm, and brilliantly pushed over the finish line by Mark Lambert.)
  * NUnit versions < 3.0 are no longer supported. The latest FsCheck version that supports NUnit 2.6.4 is FsCheck.NUnit 2.6.3.

### 2.6.3 - 13 January 2017
 * Add Gen.zip, Gen.unzip, Gen.zip3 and Gen.unzip3. (by Mark Seemann)
 * Add Cast() to enable type annotations in LINQ expressions. (by Mauricio Scheffer) 

### 2.6.2 - 7 October 2016
 * Add VB.NET support back. (by Paulmichael Blasucci)
 * Add HostName generator. (by Mark Seemann)
 * Add Check extenions to output FsCheck output to xUnit's output helper. (by Johannes Egger)

### 2.6.1 - 25 Septemer 2016
 * Also generate and shrink IPV6 addresses in IPAddress generator. (by Mark Seemann)
 * Add generators for Flags enums with non-int elements - previously only int elements were supported. (by Mark Seemann)

### 2.6.0 - 3 August 2016
  * In FsCheck.Xunit, allow configuration on module level of all settings using PropertiesAttribute. Deprecated ArbitraryAttribute. (by Tomasz Heimowski)
  * Add ToString for number wrappers so that output shows the underlying number (by Mauricio Scheffer)
  * Faster array generation and shrinking (by Jack Pappas)
  * Bug fix: Prop.classify did not take the last test into account. (by Silvio Marcovic)
  * Bug fix: or property combinator failed overall test if an exception was thrown.

### 2.5.0 - 7 June 2016
  * Add Gen.growingElements.
  * Add default generator and shrinker for IPAddress and MailAddress.
  * Gen.eval now uses the given size directly to generate an element of that size, instead of randomly choosing a size up to the given size. This means that on average test case sizes are bigger.
  * Gen.frequency now throws a clearer exeption if no element can be generated.
  * Renamed Gen.suchThat and Gen.suchThatOption to Gen.where or Gen.filter and Gen.tryWhere or Gen.tryFilter. (The functions/methods with the old names are still there, they are just marked Obsolete and will be removed in a future version.)
  * Renamed DontSize to DoNotSize, DontShrink to DoNotShrink, DontSizeInt16 to DoNotSizeInt16 etc. (The types with the old names are still there, they are just marked Obsolete and will be removed in a future version.)
  * StateMachine: operation shrinker shrinks operations too, not just the list of operations.

### 2.4.0 - 20 April 2016
  * Fix bug in function generator - previously generated functions were constant functions.
  * Add ThrowingFunction and Arb.Default.ThrowingFunction which generates a pure function, but that also throws exceptions.
  * Add Gen.shuffle which generates random permutations of a given input sequence.
  * Improvements and new features for FsCheck.Experimental.StateMachine: allow tracking of results of operations through the OperationResult type. The implicit
  dependencies encoded by one operation using the result of another, are taken into account by the shrinker.

### 2.3.0 - 11 April 2016
  * Command shrinker now takes preconditions into account. Behavior could be slightly different, overall should be a clear improvement.
  * Command generator now stops after trying a number of times when it can't find a command that satisfies the preconditions. Previously, it would loop forever.
  * Exposed Command.generate and Command.shrink. Obsoleted Command.generateCommands in favour of Command.generate.
  * Added Gen.where as a synonym for Gen.suchThat.
  * Expanded StateMachine with stop command and max number of commands, better shrinking that also removes loops, and lots of bugfixes.

### 2.2.5 - 28 March 2016
  * Fix timing of xUnit runs.
  * Add static factory methods to Configuration like Config.
  * Add function and method to Command module to allow users to specify generator and shrinker explicitly.
  * Improvements to Experimental.StateMachine: better shrinking, expose some more API.

### 2.2.4 - 17 December 2015
  * Fix output of FsCheck.Xunit - was not correctly reported in all runners (by Matt Ellis)
  * Allow shrinking null for C# compatibility (by William Pleasant-Ryan)
  * Fix default generators to not rely on static dictionary - this caused some weird side-effects and behavior when overriding default generators.

### 2.2.3 - 26 November 2015
 * Now also reflectively generate union types with private constructors.
 * Fix bug in xunit integration: Verbose didn't show any output.

### 2.2.2 - 14 November 2015
 * Major performance improvements in generators, particularly reflection-based generators. (with M�rten R�nge)

### 2.2.1 - 5 November 2015
  * Bug fix: xUnit runner did not update failed count correctly in some cases.
  * Fix overly constrained FSharp.Core dependency in FsCheck NuGet package.

### 2.2.0 - 1 November 2015
  * Add QuietOnSuccess option to vanilla runner.
  * Add bigint generator.
  * Deprecate some infrequently used and incorrectly named methods.
  * Lots of internal and mostly syntactic code cleanup.
  * Switch to paket for creating NuGet packages.

### 2.1.0 - 30 September 2015
  * Switch to xunit 2.1. Note: Needs -noshadow argument on Mono due to Mono bug. A fix for Mono
  is submitted and is expected in Mono 4.3. (heroic achievement by Jon Hamm - thanks to all who tested early versions and found bugs.)
  * xunit versions < 2.1 are no longer supported. The latest FsCheck version that supports xunit 1.9.2 is currently FsCheck.Xunit 2.0.7.
  * Made Arbitrary overrides (e.g. using Arb.register, passing arbitrary to Config, or setting them
  in PropertyAttribute) thread-local. This is mainly to support xunit2: it runs tests in the same class
  in parallel by default. Not making the overrides thread local causes overrides from one test to mistakenly apply
  to others.
  * FsCheck.Runner.init is Obsolete, it should not longer be necessary to call it explicitly. (though
  I am cautious here - please report any issues.)
  * Fix for AppVeryor NuGet feed dependency problem.

### 2.0.7 - 20 August 2015
  * Add assembly level ExtensionAttribute so VB.NET sees extension methods too. (by Paulmichael Blasucci)

### 2.0.6 - 14 August 2015
  * Undo removal of GenBuilder.delay - this is needed otherwise while and for don't work correctly.
  * Optimize GenBuilder.While.
  * Add Gen.(>>=), monadic bind operator.

### 2.0.5 - 31 July 2015
  * Make Gen operators <*> and <!> actual operators on the Gen type, instead of functions to avoid name clashes. (by Paul Young)
  * Add FsCheck.Experimental.StateMachine for more advanced state machine-based checking, i.e. for mutable systems.
  * Fix GenBuilder.delay so that generators inside gen computation expression are not needlessly re-created.
  * Add Fun active pattern to make using shrinkable and printable functions easier.

### 2.0.4 - 20 July 2015
  * Fix FsCheck.NUnit NuGet package.

### 2.0.3 - 10 July 2015
  * Add support for Portable Class Library profiles 7,78 and 259.

### 2.0.2 - 7 July 2015
  * Update NuGet package with new project home.
  * Add missing frequency overload.
  * Added some more C# examples to documentation.
  * Internal changes related to use of reflection API to eventually support PCL.
  * Fix bug in Commands.
  * Improved output - now shows argument before and after shrinking.

### 2.0.1 - 23 May 2015
  * Because apparently there there is some problem with FsCheck.Xunit and FsCheck.NUnit's NuGet dependencies to unstable versions.

### 2.0.1-rc1 - 23 May 2015
  * Improve asssert failure reporting in FsCheck.Xunit (by Mark Seemann)
  * Add discard method (by Mauricio Scheffer)
  * Fix capitalization of Fscheck.NUnit package

### 2.0.0-alpha - 26 April 2015
  * Rename FsCheckTestCaseBuider to Builder. (potentially breaking change)
  * Add RequireQualifiedAccess to TestResult and Outcome. (breaking change for IRunner implementations and test framework integrations)
  * Remove Fluent API and SpecBuilder in favor of overloads in Prop and extension methods on Property (breaking change)
  * Add extension methods to allow working with Arbitrary from C#/VB. 
  * Rename Any to Gen. Rename pretty much all methods on Any to match the existing methods they wrap on Gen module. (breaking change)
  * Add missing Gen and Arbitrary extension methods and C#/VB wrappers.
  * Make Property a real type instead of a type alias.
  * Add discard (by Mauricio Scheffer)
  * Various improvements and changes to Command interface for easier consumption, also from C#/VB (breaking change)
  * Add explicit dependency on FSharp.Core Nuget package to hopefully reduce version confusion and make things easier for C#/VB users.

### 1.0.4 - 9 December 2014
  * Add NonNull<T>.

### 1.0.3
  * Add option to FsCheck.Xunit and FsCheck.Nunit to suppress output on success.

#### 1.0.2 - 27 October 2014
  * Moved default Arb registration to Arb module. This should fix issues 
  folks have been having with the default generators not being registered in time.

#### 1.0.1 - 18 October 2014
 * Add XML docs, mostly in C# API and xUnit integration attributes.
 * Document FsCheck.Xunit and FsCheck.NUnit properly.

#### 1.0.0 - 3 August 2014
* Start using FAKE to automate releases
* Release NUnit addin
* Start using semantic versioning, hence the jump to 1.0.0
* Start releasing all NuGet packages simultaneously and with the same version.
* Start using FSharp.Formatting and publish documentation to github.io
* Start building for mono on non-windows platforms.
* Start using CI (appveyor for windows, Travis CI for MacOS).
* Update to .NET4.5 to take advantage of ExceptionDispatchInfo.
* Fix: sbyte overflow bug in shrinker.
* Fix: CultureInfo generator and shrinker.

#### 0.9.4 - 24 May 2014
* Update to F# 3.1
* Hardened other generators against the new null-generating string generator.

#### 0.9.3 - 9 May 2014
* String generator now generates null<|MERGE_RESOLUTION|>--- conflicted
+++ resolved
@@ -1,15 +1,11 @@
-<<<<<<< HEAD
 ### 3.0.0-alpha - To be released
 
-### 2.10.1 - To be released
-=======
 ### 2.10.1 - 23 September 2017
 * Make Gen.variant thread safe.
 
 * Allow registration of Arbitrary instances that are defined as properties, in addition to methods.
 
 * Show control characters, which are unprintable, as escaped ascii codes in the output.
->>>>>>> ba87696a
 
 ### 2.10.0 - 7 September 2017
 * Update FsCheck.NUnit to work with NUnit 3.8.1. FsCheck.NUnit is not backwards compatible with earlier NUnit versions because NUnit changed the name of a few methods in their extension API.
