--- conflicted
+++ resolved
@@ -1,5 +1,3 @@
-<<<<<<< HEAD
-
 ### 3.0.0-alpha3 - 30 December 2017
 * NuGet packaging: relax FSharp.Core constraint to 4.0 and higher for .NET Desktop.
 
@@ -18,12 +16,11 @@
 * Add support for parallel and async testing. (by Sergey - great effort!)
 
 * Simplify sampling data: Gen.sample et al.
-=======
+
 ### 2.10.7 - To be released
 * Fix FsCheck.NUnit issue - failure output was not shown. (by adj123)
 
 * Add C# Implies extension method. (by adj123)
->>>>>>> a00252f6
 
 ### 2.10.6 - 30 December 2017
 * NuGet packaging: relax FSharp.Core constraint to 4.0 and higher for .NET Desktop and PCL targets.
