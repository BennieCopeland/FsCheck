<<<<<<< HEAD
### 3.0.0-alpha - To be released
### 2.9.3 - To be released
=======
### 2.10.0 - To be released
* Update FsCheck.NUnit to work with NUnit 3.8.1. FsCheck.NUnit is not backwards compatible with earlier NUnit versions because NUnit changed the name of a few methods in their extension API.
>>>>>>> e034a59b

### 2.9.2 - 28 August 2017
* Fix a bug in recursive union type generation that could lead to stack overflow in some cases.

### 2.9.1 - 27 August 2017
* Add NegativeInt type and Arbitrary instance. (by Stijn Moreels)
* Update SourceLink to v2. (by Cameron Taggart)

### 2.9.0 - 18 May 2017
* Add a .NET Standard 1.6 build to FsCheck, FsCheck.NUnit and FsCheck.Xunit NuGet packages. (with Enrico Sada)
* Update to latest FSharp.Core 4.1. The last version to support 3.1 or higher is FsCheck 2.8.2.

### 2.8.2 - 6 May 2017
* Add Gen.optionOf. (by Mark Seemann)

### 2.8.1 - 1 May 2017
* Added support to generate POCOs (reflectively) with a default ctor and settable properties. (by Giacomo Citi)

### 2.8.0 - 15 March 2017
 * Removed support for .NET 4.5 and 4.5.1 frameworks as they are no longer supported by Microsoft.
 * Updated to xUnit 2.2.
 * Updated to NUnit 3.6.1.

### 2.7.2 - 5 March 2017
 * FsCheck.Xunit now shows currently executing test in UI test runner. (by Lukas Rieger)

### 2.7.1 - 13 February 2017
 * Improve reflection based generator for union cases - now also detect if a union case is recursive via any number of other types.
 * Improve shrinking - when many possible values are tried, the shrinking was not tail recursive which could lead to stack overflow in rare situations. (by Lukas Rieger)
 * Improvements to Experimental.StateMachine: some stats about generated operations are now printed and shrinking of operations can be customized (by Silvio Marcovic). Also the Setup shrinking phase now works correctly.

### 2.7.0 - 15 January 2017
  * Switch FsCheck.NUnit to use NUnit 3. This solves a lot of issues with NUnit 2's wonky plugin model. 
  FsCheck.NUnit.Addin is no longer needed, for example, and neither is the install.ps1 in the FsCheck.NUnit package. Also,
  FsCheck.NUnit only needs a dependency on NUnit now, which should solve a bunch of install issues on its own. 
  (like xUnit 2 support, another heroic contribution by Jon Hamm, and brilliantly pushed over the finish line by Mark Lambert.)
  * NUnit versions < 3.0 are no longer supported. The latest FsCheck version that supports NUnit 2.6.4 is FsCheck.NUnit 2.6.3.

### 2.6.3 - 13 January 2017
 * Add Gen.zip, Gen.unzip, Gen.zip3 and Gen.unzip3. (by Mark Seemann)
 * Add Cast() to enable type annotations in LINQ expressions. (by Mauricio Scheffer) 

### 2.6.2 - 7 October 2016
 * Add VB.NET support back. (by Paulmichael Blasucci)
 * Add HostName generator. (by Mark Seemann)
 * Add Check extenions to output FsCheck output to xUnit's output helper. (by Johannes Egger)

### 2.6.1 - 25 Septemer 2016
 * Also generate and shrink IPV6 addresses in IPAddress generator. (by Mark Seemann)
 * Add generators for Flags enums with non-int elements - previously only int elements were supported. (by Mark Seemann)

### 2.6.0 - 3 August 2016
  * In FsCheck.Xunit, allow configuration on module level of all settings using PropertiesAttribute. Deprecated ArbitraryAttribute. (by Tomasz Heimowski)
  * Add ToString for number wrappers so that output shows the underlying number (by Mauricio Scheffer)
  * Faster array generation and shrinking (by Jack Pappas)
  * Bug fix: Prop.classify did not take the last test into account. (by Silvio Marcovic)
  * Bug fix: or property combinator failed overall test if an exception was thrown.

### 2.5.0 - 7 June 2016
  * Add Gen.growingElements.
  * Add default generator and shrinker for IPAddress and MailAddress.
  * Gen.eval now uses the given size directly to generate an element of that size, instead of randomly choosing a size up to the given size. This means that on average test case sizes are bigger.
  * Gen.frequency now throws a clearer exeption if no element can be generated.
  * Renamed Gen.suchThat and Gen.suchThatOption to Gen.where or Gen.filter and Gen.tryWhere or Gen.tryFilter. (The functions/methods with the old names are still there, they are just marked Obsolete and will be removed in a future version.)
  * Renamed DontSize to DoNotSize, DontShrink to DoNotShrink, DontSizeInt16 to DoNotSizeInt16 etc. (The types with the old names are still there, they are just marked Obsolete and will be removed in a future version.)
  * StateMachine: operation shrinker shrinks operations too, not just the list of operations.

### 2.4.0 - 20 April 2016
  * Fix bug in function generator - previously generated functions were constant functions.
  * Add ThrowingFunction and Arb.Default.ThrowingFunction which generates a pure function, but that also throws exceptions.
  * Add Gen.shuffle which generates random permutations of a given input sequence.
  * Improvements and new features for FsCheck.Experimental.StateMachine: allow tracking of results of operations through the OperationResult type. The implicit
  dependencies encoded by one operation using the result of another, are taken into account by the shrinker.

### 2.3.0 - 11 April 2016
  * Command shrinker now takes preconditions into account. Behavior could be slightly different, overall should be a clear improvement.
  * Command generator now stops after trying a number of times when it can't find a command that satisfies the preconditions. Previously, it would loop forever.
  * Exposed Command.generate and Command.shrink. Obsoleted Command.generateCommands in favour of Command.generate.
  * Added Gen.where as a synonym for Gen.suchThat.
  * Expanded StateMachine with stop command and max number of commands, better shrinking that also removes loops, and lots of bugfixes.

### 2.2.5 - 28 March 2016
  * Fix timing of xUnit runs.
  * Add static factory methods to Configuration like Config.
  * Add function and method to Command module to allow users to specify generator and shrinker explicitly.
  * Improvements to Experimental.StateMachine: better shrinking, expose some more API.

### 2.2.4 - 17 December 2015
  * Fix output of FsCheck.Xunit - was not correctly reported in all runners (by Matt Ellis)
  * Allow shrinking null for C# compatibility (by William Pleasant-Ryan)
  * Fix default generators to not rely on static dictionary - this caused some weird side-effects and behavior when overriding default generators.

### 2.2.3 - 26 November 2015
 * Now also reflectively generate union types with private constructors.
 * Fix bug in xunit integration: Verbose didn't show any output.

### 2.2.2 - 14 November 2015
 * Major performance improvements in generators, particularly reflection-based generators. (with M�rten R�nge)

### 2.2.1 - 5 November 2015
  * Bug fix: xUnit runner did not update failed count correctly in some cases.
  * Fix overly constrained FSharp.Core dependency in FsCheck NuGet package.

### 2.2.0 - 1 November 2015
  * Add QuietOnSuccess option to vanilla runner.
  * Add bigint generator.
  * Deprecate some infrequently used and incorrectly named methods.
  * Lots of internal and mostly syntactic code cleanup.
  * Switch to paket for creating NuGet packages.

### 2.1.0 - 30 September 2015
  * Switch to xunit 2.1. Note: Needs -noshadow argument on Mono due to Mono bug. A fix for Mono
  is submitted and is expected in Mono 4.3. (heroic achievement by Jon Hamm - thanks to all who tested early versions and found bugs.)
  * xunit versions < 2.1 are no longer supported. The latest FsCheck version that supports xunit 1.9.2 is currently FsCheck.Xunit 2.0.7.
  * Made Arbitrary overrides (e.g. using Arb.register, passing arbitrary to Config, or setting them
  in PropertyAttribute) thread-local. This is mainly to support xunit2: it runs tests in the same class
  in parallel by default. Not making the overrides thread local causes overrides from one test to mistakenly apply
  to others.
  * FsCheck.Runner.init is Obsolete, it should not longer be necessary to call it explicitly. (though
  I am cautious here - please report any issues.)
  * Fix for AppVeryor NuGet feed dependency problem.

### 2.0.7 - 20 August 2015
  * Add assembly level ExtensionAttribute so VB.NET sees extension methods too. (by Paulmichael Blasucci)

### 2.0.6 - 14 August 2015
  * Undo removal of GenBuilder.delay - this is needed otherwise while and for don't work correctly.
  * Optimize GenBuilder.While.
  * Add Gen.(>>=), monadic bind operator.

### 2.0.5 - 31 July 2015
  * Make Gen operators <*> and <!> actual operators on the Gen type, instead of functions to avoid name clashes. (by Paul Young)
  * Add FsCheck.Experimental.StateMachine for more advanced state machine-based checking, i.e. for mutable systems.
  * Fix GenBuilder.delay so that generators inside gen computation expression are not needlessly re-created.
  * Add Fun active pattern to make using shrinkable and printable functions easier.

### 2.0.4 - 20 July 2015
  * Fix FsCheck.NUnit NuGet package.

### 2.0.3 - 10 July 2015
  * Add support for Portable Class Library profiles 7,78 and 259.

### 2.0.2 - 7 July 2015
  * Update NuGet package with new project home.
  * Add missing frequency overload.
  * Added some more C# examples to documentation.
  * Internal changes related to use of reflection API to eventually support PCL.
  * Fix bug in Commands.
  * Improved output - now shows argument before and after shrinking.

### 2.0.1 - 23 May 2015
  * Because apparently there there is some problem with FsCheck.Xunit and FsCheck.NUnit's NuGet dependencies to unstable versions.

### 2.0.1-rc1 - 23 May 2015
  * Improve asssert failure reporting in FsCheck.Xunit (by Mark Seemann)
  * Add discard method (by Mauricio Scheffer)
  * Fix capitalization of Fscheck.NUnit package

### 2.0.0-alpha - 26 April 2015
  * Rename FsCheckTestCaseBuider to Builder. (potentially breaking change)
  * Add RequireQualifiedAccess to TestResult and Outcome. (breaking change for IRunner implementations and test framework integrations)
  * Remove Fluent API and SpecBuilder in favor of overloads in Prop and extension methods on Property (breaking change)
  * Add extension methods to allow working with Arbitrary from C#/VB. 
  * Rename Any to Gen. Rename pretty much all methods on Any to match the existing methods they wrap on Gen module. (breaking change)
  * Add missing Gen and Arbitrary extension methods and C#/VB wrappers.
  * Make Property a real type instead of a type alias.
  * Add discard (by Mauricio Scheffer)
  * Various improvements and changes to Command interface for easier consumption, also from C#/VB (breaking change)
  * Add explicit dependency on FSharp.Core Nuget package to hopefully reduce version confusion and make things easier for C#/VB users.

### 1.0.4 - 9 December 2014
  * Add NonNull<T>.

### 1.0.3
  * Add option to FsCheck.Xunit and FsCheck.Nunit to suppress output on success.

#### 1.0.2 - 27 October 2014
  * Moved default Arb registration to Arb module. This should fix issues 
  folks have been having with the default generators not being registered in time.

#### 1.0.1 - 18 October 2014
 * Add XML docs, mostly in C# API and xUnit integration attributes.
 * Document FsCheck.Xunit and FsCheck.NUnit properly.

#### 1.0.0 - 3 August 2014
* Start using FAKE to automate releases
* Release NUnit addin
* Start using semantic versioning, hence the jump to 1.0.0
* Start releasing all NuGet packages simultaneously and with the same version.
* Start using FSharp.Formatting and publish documentation to github.io
* Start building for mono on non-windows platforms.
* Start using CI (appveyor for windows, Travis CI for MacOS).
* Update to .NET4.5 to take advantage of ExceptionDispatchInfo.
* Fix: sbyte overflow bug in shrinker.
* Fix: CultureInfo generator and shrinker.

#### 0.9.4 - 24 May 2014
* Update to F# 3.1
* Hardened other generators against the new null-generating string generator.

#### 0.9.3 - 9 May 2014
* String generator now generates null<|MERGE_RESOLUTION|>--- conflicted
+++ resolved
@@ -1,10 +1,7 @@
-<<<<<<< HEAD
 ### 3.0.0-alpha - To be released
-### 2.9.3 - To be released
-=======
+
 ### 2.10.0 - To be released
 * Update FsCheck.NUnit to work with NUnit 3.8.1. FsCheck.NUnit is not backwards compatible with earlier NUnit versions because NUnit changed the name of a few methods in their extension API.
->>>>>>> e034a59b
 
 ### 2.9.2 - 28 August 2017
 * Fix a bug in recursive union type generation that could lead to stack overflow in some cases.
