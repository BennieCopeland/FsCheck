<<<<<<< HEAD
### 3.0.0-alpha6 - To be released

* Backwards incompatible: Refactor and split of the `Gen` API into `FsCheck.FSharp` and `FsCheck.Fluent`. This is a first step in splitting the entire API into a functional (for F# consumers) and fluent (for C# and VB.NET consumer) interface. This should be clearer for both kinds of consumers.

* Backwards incompatible: Refactor and plit of the `Arbitrary` API into `FsCheck.FSharp` and `FsCheck.Fluent`.

* By and large, if you are an F# user, now `open FsCheck.FSharp` in addition to `open FsCheck`. If you are a C# or VB.NET user, add `using FsCheck.Fluent`.

* Backwards incompatible: redesigned API for per-type Arbitrary instance discovery and lookup. There is no longer a global, mutable map of type to Arbitrary instance, instead there are immutable `IArbMap` instances that can be configured and changed via `Config`.

* Detailed changes to `FsCheck.FSharp.Gen`: Added `RequireQualifiedAccess`. Added `apply` and `bind`. Renamed `collect` and `sequence` to `collectToList/Array/Seq` for clarity. Removed `unzip` and `unzip3` - their implementation is problematic, and it's hard to see a use case for them. Removed `subListOfToIlist`, `subListOfArr` - these returned `IList<'T>` types. Untupled rows,cols in `array2DOfDim`.

* Detailed changes to `FsCheck.Fluent.Gen`: Split into non-extension methods on `Gen` and extension methods on `Gen<T>` type in `GenExtensions`. Removed `Gen.Apply` - not useful without partial application. `Two`, `Three`, `Four` and `Zip` now output ValueTuples, which is idiomatic in modern C#, and are only visible as extension methods on `Gen<T>`. Removed the overloads of `Zip` with arity 3. Changed the return type of methods that returned `IList<T>` previously to `List<T>`. Split the `Sample` method with optional arguments in three overloads, this is better for backwards compatibilty going forward.

* Detaied changes to `FsCheck.FSharp.Arb`: Removed `fromGenShrinkFunc`. Removed `register`, `registerByType`, `from`, `generate` and `shrink` - these are replaced by functions on `ArbMap`, resp. `mergeWith`, `mergeWithType`, `arbitrary` and `generate`. Made `Arb.Default` internal. Default types should now be looked up using `ArbMap`, i.e. `ArbMap.defaults |> ArbMap.arbitrary<list<int>>`.

* Detailed changes to `FsCheck.Fluent.Arb`: Removed extension method `ToArbitrary` that took an F# function as argument for the shrinker. Renamad `Arb.From` methods to `Arbitrary.From` - C# does not tolerate ambiguity between using two types of the same name in the same namespace. Removed `Register`, `RegisterByType`, `From`, `Generate` and `Shrink` - these are replaced by methods on `ArbMap`, resp. `Merge<'T>`, `Merge`, `ArbFor` and `GeneratorFor`. Made `Arb.Default` internal. Default Arbitrary types should now be looked up using `ArbMap`, i.e. `ArbMap.Default.ArbFor<int[]>()`.

* First pass at improving xml docs for Gen API.

* Fixed bug in `try..with` computation expression builder.

* Added support for `let!...and!...` syntax in computation expression builder.


### 3.0.0-alpha5 - 28 December 2020

* Target netstandard 2.0 only.

* Dependency upgrades: FSharp.Core to 4.5.0, xUnit to 2.4.1 and NUnit to 3.10.1.

* FsCheck, FsCheck.Xunit and FsCheck.NUnit are now signed, aka strongly named assemblies.

* Harmonize Config types (by Laurence King)

* Accumulate all changes in versions 2.12 to 2.14.3.

### 3.0.0-alpha4 - 6 October 2018

* Propagate thread-local arbitraries to thread pool threads that are executing tests.

### 3.0.0-alpha3 - 30 December 2017

* NuGet packaging: relax FSharp.Core constraint to 4.0 and higher for .NET Desktop.

### 3.0.0-alpha2 - 19 October 2017

* Remove PCL builds. NET Standard is the way forward. Latest FSharp.Core builds don't even include PCL versions. As a result of the FSharp.Core dependency, FsCheck targets NET Standard 1.6.

* Remove Prop.within.

* Remove tuple and list testables.

* Bug fix: Tasks that were faulted or canceled were not detected as test failures (by chrisoverzero)

### 3.0.0-alpha1 - 26 September 2017

* Update random number generator to SplitMix algorithm. (with thanks to Jack Pappas for making it fast)

* Add support for parallel and async testing. (by Sergey - great effort!)

* Simplify sampling data: Gen.sample et al.
=======
### 2.16.3 - 4 September 2021

* Allow configuration in FsCheck.Xunit.PropertiesAttribute to affect properties on nested types or modules. PropertiesAttribute on the closest enclosing type takes precedence.

* Add FsCheck.Xunit.TestOutputRunner - a simple runner which just redirects output to xUnit's TestOutputHelper.

### 2.16.2 - 30 August 2021

* Support generation and shrinking of System.Collections.Immutable types via reflection.

### 2.16.1 - 28 August 2021

* Include inherited methods when registering Arbitrary instances. (by Bennie Copeland)

### 2.16.0 - 13 August 2021

* Support generating C# record types.

### 2.15.3 - 8 May 2021

* Allow shrinking private unions. (by Sander van Dijk)

* Limit total number of shrink attempts to 5000, to avoid infinite loops in general, and in particular if an argument is mutated in the test.

### 2.15.2 - 15 Arpil 2021

* Enabled FsCheck.Xunit's `PropertiesAttribute` to work at assembly level. (by Laurence King)

* Added `UnicodeString` and `UnicodeChar` generators.
>>>>>>> 83d3f3e8

### 2.15.1 - 27 February 2021

* Fixed a bug in FsCheck.Xunit: using ITestOutputHelper did not show output in `Property`-attributed tests.

### 2.15.0 - 23 February 2021

* Updated NUnit to 3.13.1, and set that as the lowest allowable version in FsCheck.NUnit package. Fixed resulting incompatibility.

* Since NUnit 3.13 no longer supports netstandard 1.6, removed netstandard 1.6 support from FsCheck.NUnit as well.

### 2.14.6 - 21 February 2021

* Restrict NUnit version range to versions < 3.13.1, as that introduced an incompatibility with FsCheck.NUnit.

### 2.14.5 - 18 February 2021

* Workaround for suspected F# compiler bug: prevented compiler from inlining `Prop.discard`. (by Okke Hendriks)

### 2.14.4 - 31 January 2021

* Fix NullRef in `isCSharpDtoType` when a property with only a setter was encountered.

### 2.14.3 - 9 June 2020

* Fix FsCheck.Xunit so it properly calls Dispose if the test class implements IDisposable. (by Laurence King)

### 2.14.2 - 11 March 2020

* Assembly metadata fix. This caused version 2.14.1 to be unusable in some cases; it was unlisted.

### 2.14.1 - 1 March 2020

* Add support for struct type generation and shrinking. (by Kody Musick)
* Support setting PropertyAttribute.Replay  to null. (by Eirik Tsarpalis)

### 2.14.0 - 17 April 2019

* Add shrinker for data transfer objects. (by Carlo Zancanaro)

* Add shrinker for Interval type. (by Nazar Vinnichuk)

* Add shrinker for flags enums.  (by Nazar Vinnichuk)

* Add new Arbitrary instances for Numerics.Complex and ConsoleKeyInfo. (by Nazar Vinnichuk)

* Fix float, int32 and int64 generators so their distribution is uniform. This also improves downstream generators. (by Nazar Vinnichuk)

* Fix decimal generator so size is respected. (by Nazar Vinnichuk)

* Add Gen.scale and ScaleSize extension method which can remove some boilerplate. (by Nazar Vinnichuk)

### 2.13.0 - 11 November 2018

* Stop shipping Portable Class Libraries (PCL), which are essentially deprecated by Microsoft in favor of .NET Standard. FsCheck now targets .NET Standard 1.0 (which takes the place of 3 PCLs that were previously included, while it still run on all those platforms and more), .NET Standard 1.6 (which is the lowest version modern FSharp.Core versions support) and .NET Standard 2.0 (which is advised by NuGet so clients don't need to download as much stuff if they can target 2.0 or higher). FsCheck also still targets .NET Framework 4.5.2 and upwards as a convenience.

* FsCheck.Xunit and FsCheck.NUnit similarly target .NET Standard 1.6 and 2.0, as well as .NET Framework 4.5.2. They've never targeted PCL before.

* It's my hope and expectation that this makes FsCheck usable on the same range of platforms (and more) as before, while greatly simplifying development: there is now just one solution (instead of three), and only one FsCheck project (instead of five) and so on.

* Add NonWhiteSpaceString to default generated types. (by Stijn Moreels)

### 2.12.1 - 18 October 2018

* Fix FsCheck.Xunit's CheckExtensions so that the throwing methods actually throw on failure.

* Add new generator extensions for C#: Zip, Zip3, Or and OrNull. (by Stijn Moreels)

* Add Gen.collect and variations. (by Stijn Moreels)

* Fix to offset of DateTimeOffset generator. (by Evgeny Grebenyuk)

### 2.12.0 - 6 October 2018

* Update NUnit to 3.10.1.

* Add Arbitrary instance for XML encoded string. (by Stijn Moreels)

### 2.11.0 - 15 June 2018

* DateTime now also generates kind and milliseconds (by Matthew Peacock)

* Removed EditorBrowsable.Never from all but the obsoleted methods. F# intellisense now also honors these attributes, and so they
were hiding a bunch of methods unnecessarily. The upshot is that C# users will see more of the API that is F# specific.

### 2.10.10 - 15 May 2018

* Gen.subListOf can now generate the entire given list, where previously it would always generate a strict sublist. (by Michał Niegrzybowski)

### 2.10.9 - 10 April 2018

* FsCheck.NUnit: Bugs fixed and added support for Ignore and Category attributes. (by Eirik Tsarpalis)

### 2.10.8 - 3 March 2018

* Add some C# extension members to combine boolean properties. (by Stijn Moreels)

### 2.10.7 - 29 January 2018

* Fix FsCheck.NUnit issue - failure output was not shown. (by adj123)

* Add C# Implies extension method. (by adj123)

### 2.10.6 - 30 December 2017

* NuGet packaging: relax FSharp.Core constraint to 4.0 and higher for .NET Desktop and PCL targets.

### 2.10.5 - 28 December 2017

* NuGet Packaging updates. (by Enrico Sada)

* Small performance improvements in Gen.apply and mapN.

### 2.10.4 - 8 November 2017

* Change NuGet dependency of FsCheck.Xunit and FsCheck.NUnit on FsCheck to strict equality constraint.

* Add specific dependency group to nuspec for net45 so that NuGet does not download a bunch of packages needlessly.

### 2.10.3 - 26 September 2017

* Don't escape newline and tab characters.

### 2.10.2 - 25 September 2017

* Fix stack overflow in Gen.piles, listOf and arrayOf when generating long collections.

### 2.10.1 - 23 September 2017

* Make Gen.variant thread safe.

* Allow registration of Arbitrary instances that are defined as properties, in addition to methods.

* Show control characters, which are unprintable, as escaped ascii codes in the output.

### 2.10.0 - 7 September 2017

* Update FsCheck.NUnit to work with NUnit 3.8.1. FsCheck.NUnit is not backwards compatible with earlier NUnit versions because NUnit changed the name of a few methods in their extension API.
* Gen.listOf and Gen.arrayOf now divide the size among the element generators, to avoid exponential explosion of size when high-dimensional types like `int list list list` are generated. This is the approach advocated in <https://gupea.ub.gu.se/handle/2077/22087>. The effect on list and array generators is as follows, quoting from that text: This adjustment of the list generator impacts the distribution in several ways. Most apparently it inverts the correlation between the length of the list and the size of the elements, long lists will tend to have small elements instead of large. Short lists with small elements will be generated whenever n is low. Short lists with large elements will occur when n is large and a small k is chosen. If a large k is chosen instead, long list with small elements will be generated. The only way to generate long lists with large elements is if n is very large, which is natural given that the purpose of the modified algorithm is to reduce the size of test data.
* Add Gen.piles generator, which generates a list of random elements that add up to a given sum.

### 2.9.2 - 28 August 2017

* Fix a bug in recursive union type generation that could lead to stack overflow in some cases.

### 2.9.1 - 27 August 2017

* Add NegativeInt type and Arbitrary instance. (by Stijn Moreels)
* Update SourceLink to v2. (by Cameron Taggart)

### 2.9.0 - 18 May 2017

* Add a .NET Standard 1.6 build to FsCheck, FsCheck.NUnit and FsCheck.Xunit NuGet packages. (with Enrico Sada)
* Update to latest FSharp.Core 4.1. The last version to support 3.1 or higher is FsCheck 2.8.2.

### 2.8.2 - 6 May 2017

* Add Gen.optionOf. (by Mark Seemann)

### 2.8.1 - 1 May 2017

* Added support to generate POCOs (reflectively) with a default ctor and settable properties. (by Giacomo Citi)

### 2.8.0 - 15 March 2017

* Removed support for .NET 4.5 and 4.5.1 frameworks as they are no longer supported by Microsoft.
* Updated to xUnit 2.2.
* Updated to NUnit 3.6.1.

### 2.7.2 - 5 March 2017

* FsCheck.Xunit now shows currently executing test in UI test runner. (by Lukas Rieger)

### 2.7.1 - 13 February 2017

* Improve reflection based generator for union cases - now also detect if a union case is recursive via any number of other types.
* Improve shrinking - when many possible values are tried, the shrinking was not tail recursive which could lead to stack overflow in rare situations. (by Lukas Rieger)
* Improvements to Experimental.StateMachine: some stats about generated operations are now printed and shrinking of operations can be customized (by Silvio Marcovic). Also the Setup shrinking phase now works correctly.

### 2.7.0 - 15 January 2017

* Switch FsCheck.NUnit to use NUnit 3. This solves a lot of issues with NUnit 2's wonky plugin model.
  FsCheck.NUnit.Addin is no longer needed, for example, and neither is the install.ps1 in the FsCheck.NUnit package. Also,
  FsCheck.NUnit only needs a dependency on NUnit now, which should solve a bunch of install issues on its own.
  (like xUnit 2 support, another heroic contribution by Jon Hamm, and brilliantly pushed over the finish line by Mark Lambert.)
* NUnit versions < 3.0 are no longer supported. The latest FsCheck version that supports NUnit 2.6.4 is FsCheck.NUnit 2.6.3.

### 2.6.3 - 13 January 2017

* Add Gen.zip, Gen.unzip, Gen.zip3 and Gen.unzip3. (by Mark Seemann)
* Add Cast() to enable type annotations in LINQ expressions. (by Mauricio Scheffer)

### 2.6.2 - 7 October 2016

* Add VB.NET support back. (by Paulmichael Blasucci)
* Add HostName generator. (by Mark Seemann)
* Add Check extenions to output FsCheck output to xUnit's output helper. (by Johannes Egger)

### 2.6.1 - 25 Septemer 2016

* Also generate and shrink IPV6 addresses in IPAddress generator. (by Mark Seemann)
* Add generators for Flags enums with non-int elements - previously only int elements were supported. (by Mark Seemann)

### 2.6.0 - 3 August 2016

* In FsCheck.Xunit, allow configuration on module level of all settings using PropertiesAttribute. Deprecated ArbitraryAttribute. (by Tomasz Heimowski)
* Add ToString for number wrappers so that output shows the underlying number (by Mauricio Scheffer)
* Faster array generation and shrinking (by Jack Pappas)
* Bug fix: Prop.classify did not take the last test into account. (by Silvio Marcovic)
* Bug fix: or property combinator failed overall test if an exception was thrown.

### 2.5.0 - 7 June 2016

* Add Gen.growingElements.
* Add default generator and shrinker for IPAddress and MailAddress.
* Gen.eval now uses the given size directly to generate an element of that size, instead of randomly choosing a size up to the given size. This means that on average test case sizes are bigger.
* Gen.frequency now throws a clearer exeption if no element can be generated.
* Renamed Gen.suchThat and Gen.suchThatOption to Gen.where or Gen.filter and Gen.tryWhere or Gen.tryFilter. (The functions/methods with the old names are still there, they are just marked Obsolete and will be removed in a future version.)
* Renamed DontSize to DoNotSize, DontShrink to DoNotShrink, DontSizeInt16 to DoNotSizeInt16 etc. (The types with the old names are still there, they are just marked Obsolete and will be removed in a future version.)
* StateMachine: operation shrinker shrinks operations too, not just the list of operations.

### 2.4.0 - 20 April 2016

* Fix bug in function generator - previously generated functions were constant functions.
* Add ThrowingFunction and Arb.Default.ThrowingFunction which generates a pure function, but that also throws exceptions.
* Add Gen.shuffle which generates random permutations of a given input sequence.
* Improvements and new features for FsCheck.Experimental.StateMachine: allow tracking of results of operations through the OperationResult type. The implicit
  dependencies encoded by one operation using the result of another, are taken into account by the shrinker.

### 2.3.0 - 11 April 2016

* Command shrinker now takes preconditions into account. Behavior could be slightly different, overall should be a clear improvement.
* Command generator now stops after trying a number of times when it can't find a command that satisfies the preconditions. Previously, it would loop forever.
* Exposed Command.generate and Command.shrink. Obsoleted Command.generateCommands in favour of Command.generate.
* Added Gen.where as a synonym for Gen.suchThat.
* Expanded StateMachine with stop command and max number of commands, better shrinking that also removes loops, and lots of bugfixes.

### 2.2.5 - 28 March 2016

* Fix timing of xUnit runs.
* Add static factory methods to Configuration like Config.
* Add function and method to Command module to allow users to specify generator and shrinker explicitly.
* Improvements to Experimental.StateMachine: better shrinking, expose some more API.

### 2.2.4 - 17 December 2015

* Fix output of FsCheck.Xunit - was not correctly reported in all runners (by Matt Ellis)
* Allow shrinking null for C# compatibility (by William Pleasant-Ryan)
* Fix default generators to not rely on static dictionary - this caused some weird side-effects and behavior when overriding default generators.

### 2.2.3 - 26 November 2015

* Now also reflectively generate union types with private constructors.
* Fix bug in xunit integration: Verbose didn't show any output.

### 2.2.2 - 14 November 2015

* Major performance improvements in generators, particularly reflection-based generators. (with M�rten R�nge)

### 2.2.1 - 5 November 2015

* Bug fix: xUnit runner did not update failed count correctly in some cases.
* Fix overly constrained FSharp.Core dependency in FsCheck NuGet package.

### 2.2.0 - 1 November 2015

* Add QuietOnSuccess option to vanilla runner.
* Add bigint generator.
* Deprecate some infrequently used and incorrectly named methods.
* Lots of internal and mostly syntactic code cleanup.
* Switch to paket for creating NuGet packages.

### 2.1.0 - 30 September 2015

* Switch to xunit 2.1. Note: Needs -noshadow argument on Mono due to Mono bug. A fix for Mono
  is submitted and is expected in Mono 4.3. (heroic achievement by Jon Hamm - thanks to all who tested early versions and found bugs.)
* xunit versions < 2.1 are no longer supported. The latest FsCheck version that supports xunit 1.9.2 is currently FsCheck.Xunit 2.0.7.
* Made Arbitrary overrides (e.g. using Arb.register, passing arbitrary to Config, or setting them
  in PropertyAttribute) thread-local. This is mainly to support xunit2: it runs tests in the same class
  in parallel by default. Not making the overrides thread local causes overrides from one test to mistakenly apply
  to others.
* FsCheck.Runner.init is Obsolete, it should not longer be necessary to call it explicitly. (though
  I am cautious here - please report any issues.)
* Fix for AppVeryor NuGet feed dependency problem.

### 2.0.7 - 20 August 2015

* Add assembly level ExtensionAttribute so VB.NET sees extension methods too. (by Paulmichael Blasucci)

### 2.0.6 - 14 August 2015

* Undo removal of GenBuilder.delay - this is needed otherwise while and for don't work correctly.
* Optimize GenBuilder.While.
* Add Gen.(>>=), monadic bind operator.

### 2.0.5 - 31 July 2015

* Make Gen operators <*> and <!> actual operators on the Gen type, instead of functions to avoid name clashes. (by Paul Young)
* Add FsCheck.Experimental.StateMachine for more advanced state machine-based checking, i.e. for mutable systems.
* Fix GenBuilder.delay so that generators inside gen computation expression are not needlessly re-created.
* Add Fun active pattern to make using shrinkable and printable functions easier.

### 2.0.4 - 20 July 2015

* Fix FsCheck.NUnit NuGet package.

### 2.0.3 - 10 July 2015

* Add support for Portable Class Library profiles 7,78 and 259.

### 2.0.2 - 7 July 2015

* Update NuGet package with new project home.
* Add missing frequency overload.
* Added some more C# examples to documentation.
* Internal changes related to use of reflection API to eventually support PCL.
* Fix bug in Commands.
* Improved output - now shows argument before and after shrinking.

### 2.0.1 - 23 May 2015

* Because apparently there there is some problem with FsCheck.Xunit and FsCheck.NUnit's NuGet dependencies to unstable versions.

### 2.0.1-rc1 - 23 May 2015

* Improve asssert failure reporting in FsCheck.Xunit (by Mark Seemann)
* Add discard method (by Mauricio Scheffer)
* Fix capitalization of Fscheck.NUnit package

### 2.0.0-alpha - 26 April 2015

* Rename FsCheckTestCaseBuider to Builder. (potentially breaking change)
* Add RequireQualifiedAccess to TestResult and Outcome. (breaking change for IRunner implementations and test framework integrations)
* Remove Fluent API and SpecBuilder in favor of overloads in Prop and extension methods on Property (breaking change)
* Add extension methods to allow working with Arbitrary from C#/VB.
* Rename Any to Gen. Rename pretty much all methods on Any to match the existing methods they wrap on Gen module. (breaking change)
* Add missing Gen and Arbitrary extension methods and C#/VB wrappers.
* Make Property a real type instead of a type alias.
* Add discard (by Mauricio Scheffer)
* Various improvements and changes to Command interface for easier consumption, also from C#/VB (breaking change)
* Add explicit dependency on FSharp.Core Nuget package to hopefully reduce version confusion and make things easier for C#/VB users.

### 1.0.4 - 9 December 2014

* Add `NonNull<T>`.

### 1.0.3

* Add option to FsCheck.Xunit and FsCheck.Nunit to suppress output on success.

#### 1.0.2 - 27 October 2014

* Moved default Arb registration to Arb module. This should fix issues
  folks have been having with the default generators not being registered in time.

#### 1.0.1 - 18 October 2014

* Add XML docs, mostly in C# API and xUnit integration attributes.
* Document FsCheck.Xunit and FsCheck.NUnit properly.

#### 1.0.0 - 3 August 2014

* Start using FAKE to automate releases
* Release NUnit addin
* Start using semantic versioning, hence the jump to 1.0.0
* Start releasing all NuGet packages simultaneously and with the same version.
* Start using FSharp.Formatting and publish documentation to github.io
* Start building for mono on non-windows platforms.
* Start using CI (appveyor for windows, Travis CI for MacOS).
* Update to .NET4.5 to take advantage of ExceptionDispatchInfo.
* Fix: sbyte overflow bug in shrinker.
* Fix: CultureInfo generator and shrinker.

#### 0.9.4 - 24 May 2014

* Update to F# 3.1
* Hardened other generators against the new null-generating string generator.

#### 0.9.3 - 9 May 2014

* String generator now generates null<|MERGE_RESOLUTION|>--- conflicted
+++ resolved
@@ -1,4 +1,3 @@
-<<<<<<< HEAD
 ### 3.0.0-alpha6 - To be released
 
 * Backwards incompatible: Refactor and split of the `Gen` API into `FsCheck.FSharp` and `FsCheck.Fluent`. This is a first step in splitting the entire API into a functional (for F# consumers) and fluent (for C# and VB.NET consumer) interface. This should be clearer for both kinds of consumers.
@@ -23,7 +22,6 @@
 
 * Added support for `let!...and!...` syntax in computation expression builder.
 
-
 ### 3.0.0-alpha5 - 28 December 2020
 
 * Target netstandard 2.0 only.
@@ -61,7 +59,7 @@
 * Add support for parallel and async testing. (by Sergey - great effort!)
 
 * Simplify sampling data: Gen.sample et al.
-=======
+
 ### 2.16.3 - 4 September 2021
 
 * Allow configuration in FsCheck.Xunit.PropertiesAttribute to affect properties on nested types or modules. PropertiesAttribute on the closest enclosing type takes precedence.
@@ -91,7 +89,6 @@
 * Enabled FsCheck.Xunit's `PropertiesAttribute` to work at assembly level. (by Laurence King)
 
 * Added `UnicodeString` and `UnicodeChar` generators.
->>>>>>> 83d3f3e8
 
 ### 2.15.1 - 27 February 2021
 
