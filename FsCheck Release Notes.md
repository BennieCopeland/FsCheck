--- conflicted
+++ resolved
@@ -1,4 +1,3 @@
-<<<<<<< HEAD
 ### 3.0.0-alpha4 - 6 October 2018
 * Propagate thread-local arbitraries to thread pool threads that are executing tests.
 
@@ -20,7 +19,7 @@
 * Add support for parallel and async testing. (by Sergey - great effort!)
 
 * Simplify sampling data: Gen.sample et al.
-=======
+
 ### 2.13.0 - 11 November 2018
 * Stop shipping Portable Class Libraries (PCL), which are essentially deprecated by Microsoft in favor of .NET Standard. FsCheck now targets .NET Standard 1.0 (which takes the place of 3 PCLs that were previously included, while it still run on all those platforms and more), .NET Standard 1.6 (which is the lowest version modern FSharp.Core versions support) and .NET Standard 2.0 (which is advised by NuGet so clients don't need to download as much stuff if they can target 2.0 or higher). FsCheck also still targets .NET Framework 4.5.2 and upwards as a convenience.
 
@@ -38,7 +37,6 @@
 * Add Gen.collect and variations. (by Stijn Moreels)
 
 * Fix to offset of DateTimeOffset generator. (by Evgeny Grebenyuk)
->>>>>>> 17a77700
 
 ### 2.12.0 - 6 October 2018
 * Update NUnit to 3.10.1.
