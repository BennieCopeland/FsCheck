--- conflicted
+++ resolved
@@ -1,4 +1,5 @@
-<<<<<<< HEAD
+### 3.0.0 - To be released
+
 ### 3.0.0-beta2 - 8 January 2022
 
 * Fixed bug that caused exceptions not to be propagated to output correctly.
@@ -9,7 +10,6 @@
 
 * Includes changes in 2.16.4.
 
-
 ### 3.0.0-beta1 - 5 September 2021
 
 * *Backwards incompatible*: Refactor and split of the `Gen` and `Arbitrary` APIs into `FsCheck.FSharp` and `FsCheck.Fluent`. This is a first step in splitting the entire API into a functional (for F# consumers) and fluent (for C# and VB.NET consumers) interface. This should be clearer for both kinds of consumers.
@@ -69,7 +69,7 @@
 * Add support for parallel and async testing. (by Sergey - great effort!)
 
 * Simplify sampling data: Gen.sample et al.
-=======
+
 ### 2.16.6 - 1 July 2023
 
 * Added Map and Return methods to make FsCheck more F#+ friendly. (by Gustavo Leon)
@@ -77,7 +77,6 @@
 ### 2.16.5 - 1 June 2022
 
 * Improved C# record type generation - previously no values for some properties were not generated.
->>>>>>> af0b4433
 
 ### 2.16.4 - 8 January 2022
 
