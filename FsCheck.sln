--- conflicted
+++ resolved
@@ -4,12 +4,9 @@
 MinimumVisualStudioVersion = 10.0.40219.1
 Project("{2150E333-8FDC-42A3-9474-1A3956D46DE8}") = "Solution Items", "Solution Items", "{3162219D-7729-49C4-849A-9CCD889798DB}"
 	ProjectSection(SolutionItems) = preProject
-<<<<<<< HEAD
 		.travis.yml = .travis.yml
 		appveyor.yml = appveyor.yml
-=======
 		build.cmd = build.cmd
->>>>>>> af0b4433
 		build.fsx = build.fsx
 		build.sh = build.sh
 		Contributors.txt = Contributors.txt
