--- conflicted
+++ resolved
@@ -16,12 +16,7 @@
     xunit.extensibility.core (2.2)
       xunit.abstractions (>= 2.0.1) - restriction: || (== net452) (&& (== net452) (== portable-net45+win8)) (&& (== net452) (== portable-net45+win8+wp8)) (&& (== net452) (== portable-net45+win8+wp8+wpa81)) (&& (== portable-net45+win8) (== portable-net45+win8+wp8) (>= netstandard1.1)) (&& (== portable-net45+win8) (== portable-net45+win8+wp8+wpa81) (>= netstandard1.1)) (&& (== portable-net45+win8) (>= netstandard1.1)) (&& (== portable-net45+win8+wp8) (== portable-net45+win8+wp8+wpa81) (>= netstandard1.1)) (&& (== portable-net45+win8+wp8) (>= netstandard1.1)) (&& (== portable-net45+win8+wp8+wpa81) (>= netstandard1.1))
     xunit.extensibility.execution (2.2)
-<<<<<<< HEAD
-      xunit.extensibility.core (2.2) - restriction: || (== net452) (&& (== net452) (== portable-net45+win8)) (&& (== net452) (== portable-net45+win8+wp8)) (&& (== net452) (== portable-net45+win8+wp8+wpa81)) (&& (== portable-net45+win8) (== portable-net45+win8+wp8) (>= netstandard1.1)) (&& (== portable-net45+win8) (== portable-net45+win8+wp8+wpa81) (>= netstandard1.1)) (&& (== portable-net45+win8) (>= netstandard1.1)) (&& (== portable-net45+win8+wp8) (== portable-net45+win8+wp8+wpa81) (>= netstandard1.1)) (&& (== portable-net45+win8+wp8) (>= netstandard1.1)) (&& (== portable-net45+win8+wp8+wpa81) (>= netstandard1.1))
-    xunit.runner.console (2.2)
-=======
       xunit.extensibility.core (2.2) - restriction: || (== net452) (&& (== portable-net45+win8) (>= netstandard1.1)) (&& (== portable-net45+win8+wp8) (>= netstandard1.1)) (&& (== portable-net45+win8+wp8+wpa81) (>= netstandard1.1))
->>>>>>> 9403de71
     xunit.runner.visualstudio (2.2.0) - version_in_path: true
 
 GROUP Build
